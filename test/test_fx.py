import torch
import unittest
import operator
import numbers
import pickle
import copy
from pathlib import Path
from torch.fx import symbolic_trace, Proxy, Node, GraphModule, Tracer, Graph
from torch.fx.experimental import GraphManipulation
from torch.fx.experimental import shape_prop
from torch.fx.experimental.Partitioner import DAG, Partitioner
from torch.fx.experimental.subgraph_creation_example import split_module 

from torch.fx.proxy import TraceError

from fx.quantization import Quantizer

from typing import Any, Callable, Dict, Optional, Tuple, Union
from torch.testing._internal.common_utils import run_tests, TEST_WITH_ROCM, IS_WINDOWS, IS_SANDCASTLE, IS_MACOS
from torch.testing._internal.jit_utils import JitTestCase

try:
    from torchvision.models import resnet18
    HAS_TORCHVISION = True
except ImportError:
    HAS_TORCHVISION = False
skipIfNoTorchVision = unittest.skipIf(not HAS_TORCHVISION, "no torchvision")

class SimpleTest(torch.nn.Module):
    def forward(self, x):
        return torch.relu(x + 3.0)

class TestFX(JitTestCase):
    def checkGraphModule(self, m: torch.nn.Module, args, kwargs=None):
        """Check that an nn.Module's results match the GraphModule version
        for a given set of args/kwargs.
        """
        kwargs = kwargs if kwargs else {}
        ref_outs = m(*args, **kwargs)
        gm = symbolic_trace(m)
        gm.graph.lint(gm)
        test_outs = gm(*args, **kwargs)
        self.assertEqual(ref_outs, test_outs)

    def test_graph_module(self):
        class MySub(torch.nn.Module):
            def __init__(self):
                super().__init__()
                self.w = torch.nn.Parameter(torch.rand(4, 3))

            def forward(self, x):
                return self.w + x

        class MyModule(torch.nn.Module):
            def __init__(self):
                super().__init__()
                self.lin = torch.nn.Linear(4, 3)
                self.sub_mod = MySub()
                self.w = torch.nn.Parameter(torch.rand(3))

            def forward(self, A, B, c):
                t = torch.sigmoid(A) + self.lin(c)
                return self.sub_mod(t.data + self.w + t + 1 - A + B // A + -A + A.add(B, alpha=3))

        m = MyModule()
        gm = symbolic_trace(m)

        ms = torch.jit.script(gm)

        class M2(torch.nn.Module):
            def forward(self, A):
                m, idx = torch.max(A, 0)
                return m + 1, idx + 1

        m2 = M2()
        gm2 = symbolic_trace(m2)

        class T(torch.nn.Module):

            def forward(self, A, b=4, *args, c=5, **kwargs):
                x = A + 1 + args[0] + kwargs['3']
                return x

        t = T()
        symbolic_trace(t)

    def test_args_kwargs(self):
        class T(torch.nn.Module):
            def forward(self, *args, **kwargs):
                x = args[0] + kwargs['foo']
                return x

        t = T()
        self.checkGraphModule(t, (torch.rand(1), torch.rand(1)), {'foo': torch.rand(1)})

    def test_fx_shifts(self):
        class MyModule(torch.nn.Module):
            def forward(self, x):
                return x << 3, x >> 3

        input = torch.LongTensor(10).random_(0, 1024)

        m = MyModule()
        self.checkGraphModule(m, (input,))

    def test_dict(self):
        class MyDictMod(torch.nn.Module):
            def forward(self, d):
                return d['3'].relu(), {'4' : d['3'].neg()}

        input_dict = {'3': torch.rand(3, 4)}
        m = MyDictMod()

        self.checkGraphModule(m, (input_dict,))

    def test_disallow_override(self):
        # Custom delegate to disallow in-place tensor operations
        class NoMutableCallTracer(Tracer):
            def create_node(self, kind : str, target : Union[str, Callable],
                            args : Tuple[Any], kwargs : Dict[str, Any], name : Optional[str] = None) -> Node:
                name = target if isinstance(target, str) else torch.typename(target)
                if name[-1] == '_':
                    raise RuntimeError('In-place operations are not supported')
                return super().create_node(kind, target, args, kwargs, name)

        # Test method
        class MyInplaceMod(torch.nn.Module):
            def forward(self, x):
                x.add_(3.0)
                return x

        m = MyInplaceMod()

        with self.assertRaisesRegex(RuntimeError, 'In-place operations'):
            NoMutableCallTracer().trace(m)

        # Test free function
        class MyInplaceMod2(torch.nn.Module):
            def forward(self, x):
                torch.log_(x)
                return x
        m2 = MyInplaceMod2()
        with self.assertRaisesRegex(RuntimeError, 'In-place operations'):
            NoMutableCallTracer().trace(m2)

        # Test symbolic node as an arg
        class MyInplaceMod3(torch.nn.Module):
            def forward(self, x):
                y = torch.ones(3, 4)
                y.add_(x)
                return x
        m3 = MyInplaceMod3()
        with self.assertRaisesRegex(RuntimeError, 'In-place operations'):
            NoMutableCallTracer().trace(m3)

    def test_leaf_module(self):
        # Custom delegate to make it so that there are no leaf modules, everything
        # should get traced through
        class NoLeafModulesTracer(Tracer):
            def is_leaf_module(self, m, qualname):
                return False

        class MyReluMod(torch.nn.Module):
            def __init__(self):
                super().__init__()
                self.relu = torch.nn.ReLU()

            def forward(self, x):
                return self.relu(x)

        mrm = MyReluMod()
        sym = NoLeafModulesTracer().trace(mrm)
        for node in sym.nodes:
            self.assertNotEqual(node.op, 'call_module')
        sym.lint(sym)

    def test_graph_edit_with_proxy(self):
        class M(torch.nn.Module):
            def forward(self, a, b):
                return a + b
        m = M()
        g = symbolic_trace(m).graph
        new_g = torch.fx.Graph()
        val_map : Dict[Node, Node] = {}
        output_val = new_g.graph_copy(g, val_map)
        t = Proxy(output_val)
        # test that we can use proxy objects to generate more graph code later for things that do not need to work with modules.
        new_g.output((t + t).node)
        gm = GraphModule(m, new_g)
        gm.graph.lint(gm)
        self.assertEqual(gm(3, 4), 14)

    def test_graph_unique_names(self):
        class M(torch.nn.Module):
            def forward(self, a, b):
                return a + b
        m = M()
        g = symbolic_trace(m).graph
        new_g = torch.fx.Graph()
        val_map : Dict[Node, Node] = {}
        output_val = new_g.graph_copy(g, val_map)
        t = Proxy(output_val)
        # test that we can use proxy objects to generate more graph code later for things that do not need to work with modules.
        new_g.output((t + t).node)
        gm = GraphModule(m, new_g)
        seen_names : Set[str] = set()
        for node in gm.graph.nodes:
            assert node.name not in seen_names
            seen_names.add(node.name)

    def test_graph_unique_names_manual(self):
        graph : torch.fx.Graph = torch.fx.Graph()
        a : torch.fx.Node = graph.create_node('placeholder', 'x')
        b : torch.fx.Node = graph.create_node('call_module', 'linear_mod', args=(a,), name='foo_1_1')
        c : torch.fx.Node = graph.create_node('get_attr', 'y_attr', name='foo_1')
        d : torch.fx.Node = graph.create_node('call_function', operator.add, args=(b, c))
        graph.output(d)
        graph2 = torch.fx.Graph()
        val_map : Dict[Node, Node] = {}
        graph2.graph_copy(graph, val_map)
        seen_names : Set[str] = set()
        for node in graph2.nodes:
            assert node.name not in seen_names
            seen_names.add(node.name)

    @skipIfNoTorchVision
    def test_resnet(self):
        resnet = resnet18()
        resnet.train()

        res_graph = symbolic_trace(resnet)
        res_script = torch.jit.script(res_graph)

        ip = torch.rand(1, 3, 224, 224)

        a = resnet(ip)
        b = res_graph(ip)
        c = res_script(ip)
        self.assertEqual(a, b)
        self.assertEqual(a, c)

        quantizer = Quantizer(res_graph)

        for i in range(10):
            quantizer.observe((torch.rand(1, 3, 224, 224),))

        qgraph = quantizer.quantize()
        qgraph.graph.lint(qgraph)
        qgraph_script = torch.jit.script(qgraph)

        d = qgraph(ip)
        e = qgraph_script(ip)

        assert (a - d).abs().max() < 2
        self.assertEqual(d, e)

    def test_unpack(self):
        class M(torch.nn.Module):
            def forward(self, a, b):
                c, d = a
                return c + d + b

        a = (torch.rand(1), torch.rand(1))
        b = torch.rand(1)
        m = M()
        self.checkGraphModule(m, (a, b))

    def test_native_callable(self):
        if TEST_WITH_ROCM or IS_SANDCASTLE or IS_WINDOWS or IS_MACOS:
            raise unittest.SkipTest("non-portable load_library call used in test")
        torch_root = Path(__file__).resolve().parent.parent
        p = torch_root / 'build' / 'lib' / 'libtorchbind_test.so'
        torch.ops.load_library(str(p))
        # This test exercises the case where we use FX to translate from Python
        # code to some native callable object
        #
        # For the purposes of testing, we use ElementwiseInterpreter defined
        # in test_custom_class.cpp.
        #
        # We test that we can
        # 1) Construct a native callable from FX IR
        # 2) Construct a drop-in replacement module that delegates to the
        #    native callable rather than the original code
        # 3) Run both the original code and native callable wrapper with
        #    equivalent results
        # 4) TorchScript compile the native callable wrapper and confirm
        #    equivalent results with the reference
        # 5) TorchScript serialize and deserialize the native callable
        #    and confirm equivalent results with the reference

        # We use this simple Module as a reference computation
        class MySimpleMod(torch.nn.Module):
            def forward(self, x):
                return 3.0 * x + x

        msm = MySimpleMod()

        # This is what a lowering pass might look like: a function that takes
        # a valid nn.Module, symbolically traces it, lowers the Module to some
        # representation, and wraps that representation up into another
        # nn.Module instance that handles dispatch to the compiled/lowered code.
        def lower_to_elementwise_interpreter(orig_mod : torch.nn.Module) -> torch.nn.Module:
            # ===== Stage 1: Symbolic trace the module =====
            mod = symbolic_trace(orig_mod)

            # ===== Stage 2: Lower GraphModule representation to the C++
            #       interpreter's instruction format ======
            instructions = []
            constant_idx = 0
            constants = {}
            fn_input_names = []

            target_to_name = {
                operator.add : "add",
                operator.mul : "mul"
            }

            output_node : Optional[Node] = None
            # For each instruction, create a triple
            # (instruction_name : str, inputs : List[str], output : str)
            # to feed into the C++ interpreter
            for n in mod.graph.nodes:
                target, args, out_name = n.target, n.args, n.name
                assert len(n.kwargs) == 0, "kwargs currently not supported"

                if n.op == 'placeholder':
                    # Placeholders specify function argument names. Save these
                    # for later when we generate the wrapper GraphModule
                    fn_input_names.append(target)
                elif n.op == 'call_function':
                    assert target in target_to_name, "Unsupported call target " + target
                    arg_names = []
                    for arg in args:
                        if not isinstance(arg, Node):
                            # Pull out constants. These constants will later be
                            # fed to the interpreter C++ object via add_constant()
                            arg_name = f'constant_{constant_idx}'
                            constants[arg_name] = torch.Tensor(
                                [arg] if isinstance(arg, numbers.Number) else arg)
                            arg_names.append(arg_name)
                            constant_idx += 1
                        else:
                            arg_names.append(arg.name)
                    instructions.append((target_to_name[target], arg_names, out_name))
                elif n.op == 'output':
                    if output_node is not None:
                        raise RuntimeError('Multiple output nodes!')
                    output_node = n
                else:
                    raise RuntimeError('Unsupported opcode ' + n.op)

            interpreter = torch.classes._TorchScriptTesting._ElementwiseInterpreter()
            # Load constants
            for k, v in constants.items():
                interpreter.add_constant(k, v)
            # Specify names for positional input arguments
            interpreter.set_input_names(fn_input_names)
            # Load instructions
            interpreter.set_instructions(instructions)
            # Specify name for single output
            assert isinstance(output_node.args[0], torch.fx.Node)
            interpreter.set_output_name(output_node.args[0].name)

            # ===== Stage 3: Create a wrapper GraphModule around the interpreter =====
            class WrapperModule(torch.nn.Module):
                def __init__(self, interpreter):
                    super().__init__()
                    self.interpreter = interpreter

            wrapper = WrapperModule(interpreter)

            # Create a graph that: 1) Takes function arguments 2) Invokes the interpreter
            # 3) Returns the speficied return value

            # FIXME: The following code could be greatly simplified by symbolic_trace'ing
            # the wrapper with a Tracer that considers the Wrapper instance a root
            # module, however, I can't get `__call__` exposed on TorchBind classes
            # without it messing up Python `hasattr` for some reason. More digging
            # into CPython's implementation of hasattr is probably in order...

            graph = torch.fx.Graph()
            # Add placeholders for fn inputs
            placeholder_nodes = []
            for name in fn_input_names:
                placeholder_nodes.append(graph.create_node('placeholder', name))

            # Get the interpreter object
            interpreter_node = graph.create_node('get_attr', 'interpreter')

            # Add a node to call the interpreter instance
            output_node = graph.create_node(
                op='call_method', target='__call__', args=(interpreter_node, placeholder_nodes))

            # Register output
            graph.output(output_node)

            graph.lint(wrapper)

            # Return final GraphModule!!!
            return GraphModule(wrapper, graph)


        # Lower GraphModule to C++ interpreter
        lowered = lower_to_elementwise_interpreter(msm)

        # Compare correctness with original module
        x = torch.rand(3, 4)
        ref_out = msm(x)
        test_out = lowered(x)
        torch.testing.assert_allclose(test_out, ref_out)

        # Test TorchScript compilation
        scripted_lowered = torch.jit.script(lowered)
        script_out = scripted_lowered(x)
        torch.testing.assert_allclose(script_out, ref_out)

        # Test TorchScript ser/de
        import_copy = self.getExportImportCopy(scripted_lowered)
        imported_out = import_copy(x)
        torch.testing.assert_allclose(imported_out, ref_out)

    def test_reserved_getattr(self):
        """Ensure that we do not name any nodes with a reserved builtin like `getattr`"""
        class M(torch.nn.Module):
            def forward(self, a):
                return a.foo.bar.baz

        m = M()
        m_g = symbolic_trace(m)
        m_g.graph.lint(m_g)
        for node in m_g.graph.nodes:
            self.assertTrue(node.name != "getattr")

    def test_node_tagging(self):
        class TaggingTracer(Tracer):
            def create_node(self, kind : str, target : Union[str, Callable],
                            args : Tuple[Any], kwargs : Dict[str, Any], name : Optional[str] = None) -> Node:
                n = super().create_node(kind, target, args, kwargs, name)
                n.tag = 'foo'
                return n

        class M(torch.nn.Module):
            def forward(self, a, b):
                return a + b

        m = M()
        g = TaggingTracer().trace(m)
        g.lint(m)
        for n in g.nodes:
            self.assertTrue(hasattr(n, 'tag'))
            self.assertEqual(n.tag, 'foo')

    def test_tensor_attribute(self):
        class TensorAttribute(torch.nn.Module):
            def __init__(self):
                super().__init__()
                self.tensor = torch.rand(3, 4)

            def forward(self, x):
                return torch.nn.functional.linear(x, self.tensor)

        ta = TensorAttribute()
        traced = symbolic_trace(ta)
        traced(torch.rand(4, 4))

        class WrapperForQualname(torch.nn.Module):
            def __init__(self):
                super().__init__()
                self.ta = TensorAttribute()

            def forward(self, x):
                return torch.nn.functional.linear(x, self.ta.tensor)

        wfq = WrapperForQualname()
        traced2 = symbolic_trace(wfq)
        traced2.graph.lint(traced2)
        traced2(torch.rand(4, 4))

    def test_symbolic_trace_sequential(self):
        class Simple(torch.nn.Module):
            def forward(self, x):
                return torch.neg(x)

        seq = torch.nn.Sequential(
            Simple(),
            Simple(),
            Simple()
        )
        traced = symbolic_trace(seq)
        traced.graph.lint(traced)
        x = torch.rand(3, 4)
        self.assertEqual(traced(x), seq(x))

    def test_tensor_constant(self):
        class ConstTensor(torch.nn.Module):
            def forward(self, x):
                return torch.nn.functional.linear(x, torch.zeros(3, 4))

        ct = ConstTensor()
        traced = symbolic_trace(ct)
        traced.graph.lint(traced)
        traced(torch.rand(4, 4))

    def test_pickle_graphmodule(self):
        class Nested(torch.nn.Module):
            def __init__(self):
                super().__init__()
                self.st = torch.nn.Linear(4, 4)

            def forward(self, x):
                return self.st(x)

        n = Nested()
        traced = symbolic_trace(n)
        traced.graph.lint(traced)
        pickled = pickle.dumps(traced)
        loaded = pickle.loads(pickled)
        loaded.graph.lint(loaded)
        x = torch.rand(3, 4)
        self.assertEqual(loaded(x), traced(x))

    def test_deepcopy_graphmodule_with_transform(self):
        st = SimpleTest()
        traced = symbolic_trace(st)
        traced.graph.lint(traced)

        def transform(traced):
            new_graph = torch.fx.Graph()
            val_map : Dict[Node, Node] = {}
            output_value = new_graph.graph_copy(traced.graph, val_map)
            relu_out = new_graph.create_node(
                op='call_method', target='neg', args=(output_value,), kwargs={})
            new_graph.output(relu_out)
            return GraphModule(traced, new_graph)
        transformed = transform(traced)
        transformed.graph.lint(transformed)
        copied = copy.deepcopy(transformed)
        self.assertNotEqual(id(type(transformed)), id(type(copied)))
        x = torch.randn(3, 4)
        self.assertEqual(copied(x), transformed(x))

    def test_deepcopy_with_submods_params(self):
        class Bar(torch.nn.Module):
            def __init__(self):
                super().__init__()
                self.param = torch.nn.Parameter(torch.rand(3, 4))

            def forward(self, x):
                return torch.relu(x) + self.param

        class Baz(torch.nn.Module):
            def __init__(self):
                super().__init__()
                self.param = torch.nn.Parameter(torch.rand(3, 4))
                self.bar = Bar()

            def forward(self, x):
                return self.bar(x) - self.param

        baz = Baz()
        traced = symbolic_trace(baz)
        traced.graph.lint(traced)
        copied = copy.deepcopy(traced)
        copied.graph.lint(copied)

    def test_unpack_list_better_error(self):
        class SomeArgs(torch.nn.Module):
            def forward(self, a, b):
                return torch.rand(3, 4)

        class UnpacksList(torch.nn.Module):
            def __init__(self):
                super().__init__()
                self.sa = SomeArgs()

            def forward(self, x : list):
                return self.sa(*x)

        ul = UnpacksList()
        with self.assertRaisesRegex(TraceError, 'Proxy object cannot be unpacked as function argument'):
            symbolic_trace(ul)

    def test_unpack_dict_better_error(self):
        class SomeKwargs(torch.nn.Module):
            def forward(self, x=3, y=4):
                return torch.rand(3, 4)

        class UnpacksDict(torch.nn.Module):
            def __init__(self):
                super().__init__()
                self.sk = SomeKwargs()

            def forward(self, x : dict):
                return self.sk(**x)

        ud = UnpacksDict()
        with self.assertRaisesRegex(TraceError, 'Proxy object cannot be unpacked as function argument'):
            symbolic_trace(ud)

    def test_torch_custom_ops(self):
        class M(torch.nn.Module):
            def forward(self, a):
                b = torch.ops.aten.sigmoid(a)
                c = torch.ops.aten.cat([a, b])
                return torch.ops.aten.cat((c, c))
        m = M()
        input = torch.randn(3)
        ref_out = m(input)
        gm = symbolic_trace(m)
        gm.graph.lint(gm)
        out = gm(input)
        self.assertEqual(out, ref_out)

    def test_replace_target_nodes_with(self):
        class testModule(torch.nn.Module):
            def forward(self, a, b):
                return a + b
        m = testModule()
        traced = symbolic_trace(m)
        input1 = torch.randn(1)
        input2 = torch.randn(1)
        assert (input1 + input2) == traced(input1, input2)
        GraphManipulation.replace_target_nodes_with(
            fx_module=traced,
            old_op="call_function",
            old_target=operator.add,
            new_op="call_function",
            new_target=operator.mul,
        )
        assert (input1 * input2) == traced(input1, input2)

    def test_pretty_print(self):
        st = SimpleTest()
        traced = symbolic_trace(st)
        traced.graph.lint(traced)
        printed = str(traced)
        assert 'GraphModuleImpl()' in printed
        assert 'torch.relu' in printed

    def test_pretty_print_graph(self):
        class KwargPrintTest(torch.nn.Module):
            def forward(self, x):
                return torch.squeeze(x + 3.0, dim=2)
        st = KwargPrintTest()
        traced = symbolic_trace(st)
        traced.graph.lint(traced)
        stringed = str(traced.graph)
        for s in ['args', 'kwargs', 'uses']:
            assert s in stringed

    def test_graph_fns(self):
        g = Graph()
        a = g.placeholder('a')
        b = g.call_module('linear', (a,))
        c = g.get_attr('bias')
        d = g.call_method('add', (b, c))
        e = g.call_function(torch.sin, (d,))
        g.output(e)
        mod = torch.nn.Module()
        mod.linear = torch.nn.Linear(3, 4)
        mod.bias = torch.rand(4)
        gm = GraphModule(mod, g)
        gm.graph.lint(gm)
        input = torch.rand(3)
        r = gm(input)
        ref = torch.sin(mod.linear(input) + mod.bias)
        self.assertEqual(r, ref)

    def test_construct_root_dict(self):
        graph : torch.fx.Graph = torch.fx.Graph()
        a : torch.fx.Node = graph.create_node('placeholder', 'x')
        b : torch.fx.Node = graph.create_node('call_module', 'foo.bar.baz', args=(a,))
        c : torch.fx.Node = graph.create_node('get_attr', 'zip.zap.zam')
        d : torch.fx.Node = graph.create_node('call_function', operator.add, args=(b, c))
        graph.output(d)

        linear_mod : torch.nn.Module = torch.nn.Linear(3, 4)
        add_param : torch.Tensor = torch.rand(3, 4)
        gm : torch.fx.GraphModule = torch.fx.GraphModule(
            {'foo.bar.baz': linear_mod, 'zip.zap.zam' : add_param}, graph)
        gm.graph.lint(gm)

        assert 'self.foo.bar.baz' in gm.code

        x : torch.Tensor = torch.rand(3, 3)
        out : torch.Tensor = gm(x)
        ref_out : torch.Tensor = linear_mod(x) + add_param
        self.assertEqual(out, ref_out)

<<<<<<< HEAD
    def test_iterable_inputs(self):
        def apply_shape(shape, obj):
            if isinstance(shape, dict):
                return {k: obj[k] for k, v in shape.items()}
            if isinstance(shape, list):
                return [obj[i] for i, _ in enumerate(shape)]

        class Custom(Tracer):
            def __init__(self, input_shape):
                self.input_shape = input_shape
                super().__init__()

            def iter(self, obj: 'Proxy') -> iter:
                if obj.node.op == 'placeholder' and obj.node.target in self.input_shape:
                    shape = self.input_shape[obj.node.target]
                    return iter(apply_shape(shape, obj))
                return super().iter(obj)

            def keys(self, obj: 'Proxy'):
                if obj.node.op == 'placeholder' and obj.node.target in self.input_shape:
                    shape = self.input_shape[obj.node.target]
                    return shape.keys()
                return super().keys(obj)

        class Model(torch.nn.Module):
            def what(self, c, a, b):
                return c * a + b

            def forward(self, *args, **kwargs):
                return self.what(*args, **kwargs)

        r = Custom({'*args': ['*'], '**kwargs': {'a': '*', 'b': '*'}}).trace(Model())
        print(r.code)


=======
    def test_symbolic_trace_assert(self):
        message = "assert_foobar"

        class AssertsTensorShape(torch.nn.Module):
            def forward(self, x):
                torch.Assert(x.shape[1] > 4, message)
                return x

        m = AssertsTensorShape()
        # verify traceability
        traced = symbolic_trace(m)
        # verify assertion on traced model works correctly at runtime
        traced(torch.rand(4, 5))
        with self.assertRaisesRegex(AssertionError, message):
            traced(torch.rand(4, 3))

    def test_get_all_users_of(self):
        graph : torch.fx.Graph = torch.fx.Graph()
        a : torch.fx.Node = graph.create_node('placeholder', 'x')
        b : torch.fx.Node = graph.create_node('call_module', 'linear_mod', args=(a,))
        c : torch.fx.Node = graph.create_node('get_attr', 'y_attr')
        d : torch.fx.Node = graph.create_node('call_function', operator.add, args=(b, c))
        graph.output(d)
        linear_mod : torch.nn.Module = torch.nn.Linear(3, 4)
        add_param : torch.Tensor = torch.rand(3, 4)
        gm : torch.fx.GraphModule = torch.fx.GraphModule(
            {'linear_mod': linear_mod, 'y_attr' : add_param}, graph)
        expected_uses: Dict[int, List[int]] = {
            0: [1],
            1: [3],
            2: [3],
            3: [4],
            4: [],
        }
        for i, node in enumerate(graph.nodes):
            user_indexes = GraphManipulation.get_all_users_of(gm, i)
            assert user_indexes == expected_uses[i]

    def test_copy_no_remap(self):
        traced = symbolic_trace(SimpleTest())
        g = traced.graph
        copied = torch.fx.Graph()
        for node in g.nodes:
            copied.node_copy(node)
        with self.assertRaisesRegex(RuntimeError, 'does not belong to this Graph'):
            copied.lint()

    def test_wrong_topo(self):
        graph : torch.fx.Graph = torch.fx.Graph()
        a : torch.fx.Node = graph.create_node('placeholder', 'x')
        b : torch.fx.Node = graph.create_node('call_module', 'foo.bar.baz', args=(a,))
        c : torch.fx.Node = graph.create_node('get_attr', 'zip.zap.zam')
        d : torch.fx.Node = graph.create_node('call_function', operator.add, args=(b, c))
        graph.output(d)
        nodes = graph._nodes
        nodes[2], nodes[3] = nodes[3], nodes[2]
        with self.assertRaisesRegex(RuntimeError, 'was used before it has been defined'):
            graph.lint()

    def test_example_shape_prop(self):
        class TestCase(torch.nn.Module):
            def __init__(self):
                super().__init__()
                self.attr = torch.randn(3, 4)
                self.submod = torch.nn.Linear(4, 4)

            def forward(self, x):
                return torch.neg(self.submod(x.relu() + self.attr))
        tc = TestCase()
        tc_traced = symbolic_trace(tc)
        ref_out = tc_traced(torch.rand(3, 4))
        shape_prop.ShapeProp(tc_traced).propagate(torch.rand(3, 4))

        # Make sure we're testing all opcodes
        opcodes = set()
        output_shape : Optional[torch.Shape] = None
        for node in tc_traced.graph.nodes:
            opcodes.add(node.op)
            if node.op == 'output':
                output_shape = node.args[0].shape
        self.assertEqual(opcodes, set(['placeholder', 'get_attr', 'call_function', 'call_method',
                                       'call_module', 'output']))

        # Test shape propogation and make sure results match actual
        self.assertEqual(output_shape, ref_out.shape)

    def test_find_single_partition(self):
        class testModule(torch.nn.Module):
            def forward(self, a, b):
                return a + b
        m = testModule()
        traced = symbolic_trace(m)
        partitioner = Partitioner()
        devices = [{"name": "dev_0", "available_mem": float('inf')}]
        dag = partitioner.partition_graph(traced, devices)
        for node in traced.graph.nodes:
            assert node.op == 'output' or node.partition_ids == [1]
        nodes = traced.graph.nodes
        res_dag = DAG()
        res_dag.create_node(0, [], [1], [], [])
        res_dag.create_node(1, [0], [], [nodes[0], nodes[1]], [nodes[2]])
        for r, d in zip(res_dag.nodes, dag.nodes):
            assert(r.partition_id == d.partition_id)
            assert(r.parents == d.parents)
            assert(r.children == d.children)
            assert(r.input_nodes == d.input_nodes)
            assert(r.output_nodes == d.output_nodes)

    def test_subgraph_creation(self):
        class MyModule(torch.nn.Module):
            def __init__(self):
                super().__init__()
                self.param = torch.nn.Parameter(torch.rand(3, 4))
                self.linear = torch.nn.Linear(4, 5)

            def forward(self, x, y):
                z = self.linear(x + self.param).clamp(min=0.0, max=1.0) 
                w = self.linear(y).clamp(min=0.0, max=1.0) 
                return z + w

        # symbolically trace model
        my_module = MyModule()
        my_module_traced = symbolic_trace(my_module)

        # random mod partitioning
        partition_counter = 0
        NPARTITIONS = 3

        def mod_partition(node: Node):
            nonlocal partition_counter
            partition = partition_counter % NPARTITIONS
            partition_counter = (partition_counter + 1) % NPARTITIONS
            return partition

        # split module in module with submodules 
        module_with_submodules = split_module(my_module_traced, my_module, mod_partition)

        x = torch.rand(3, 4)
        y = torch.rand(3, 4)

        orig_out = my_module_traced(x, y)
        submodules_out = module_with_submodules(x, y)

        self.assertEqual(orig_out, submodules_out)
>>>>>>> 162717e5

if __name__ == '__main__':
    run_tests()<|MERGE_RESOLUTION|>--- conflicted
+++ resolved
@@ -9,7 +9,7 @@
 from torch.fx.experimental import GraphManipulation
 from torch.fx.experimental import shape_prop
 from torch.fx.experimental.Partitioner import DAG, Partitioner
-from torch.fx.experimental.subgraph_creation_example import split_module 
+from torch.fx.experimental.subgraph_creation_example import split_module
 
 from torch.fx.proxy import TraceError
 
@@ -577,7 +577,7 @@
                 return self.sa(*x)
 
         ul = UnpacksList()
-        with self.assertRaisesRegex(TraceError, 'Proxy object cannot be unpacked as function argument'):
+        with self.assertRaisesRegex(TraceError, 'Proxy object cannot be iterated.'):
             symbolic_trace(ul)
 
     def test_unpack_dict_better_error(self):
@@ -594,7 +594,7 @@
                 return self.sk(**x)
 
         ud = UnpacksDict()
-        with self.assertRaisesRegex(TraceError, 'Proxy object cannot be unpacked as function argument'):
+        with self.assertRaisesRegex(TraceError, 'Proxy object cannot be iterated.'):
             symbolic_trace(ud)
 
     def test_torch_custom_ops(self):
@@ -687,43 +687,6 @@
         ref_out : torch.Tensor = linear_mod(x) + add_param
         self.assertEqual(out, ref_out)
 
-<<<<<<< HEAD
-    def test_iterable_inputs(self):
-        def apply_shape(shape, obj):
-            if isinstance(shape, dict):
-                return {k: obj[k] for k, v in shape.items()}
-            if isinstance(shape, list):
-                return [obj[i] for i, _ in enumerate(shape)]
-
-        class Custom(Tracer):
-            def __init__(self, input_shape):
-                self.input_shape = input_shape
-                super().__init__()
-
-            def iter(self, obj: 'Proxy') -> iter:
-                if obj.node.op == 'placeholder' and obj.node.target in self.input_shape:
-                    shape = self.input_shape[obj.node.target]
-                    return iter(apply_shape(shape, obj))
-                return super().iter(obj)
-
-            def keys(self, obj: 'Proxy'):
-                if obj.node.op == 'placeholder' and obj.node.target in self.input_shape:
-                    shape = self.input_shape[obj.node.target]
-                    return shape.keys()
-                return super().keys(obj)
-
-        class Model(torch.nn.Module):
-            def what(self, c, a, b):
-                return c * a + b
-
-            def forward(self, *args, **kwargs):
-                return self.what(*args, **kwargs)
-
-        r = Custom({'*args': ['*'], '**kwargs': {'a': '*', 'b': '*'}}).trace(Model())
-        print(r.code)
-
-
-=======
     def test_symbolic_trace_assert(self):
         message = "assert_foobar"
 
@@ -840,8 +803,8 @@
                 self.linear = torch.nn.Linear(4, 5)
 
             def forward(self, x, y):
-                z = self.linear(x + self.param).clamp(min=0.0, max=1.0) 
-                w = self.linear(y).clamp(min=0.0, max=1.0) 
+                z = self.linear(x + self.param).clamp(min=0.0, max=1.0)
+                w = self.linear(y).clamp(min=0.0, max=1.0)
                 return z + w
 
         # symbolically trace model
@@ -858,7 +821,7 @@
             partition_counter = (partition_counter + 1) % NPARTITIONS
             return partition
 
-        # split module in module with submodules 
+        # split module in module with submodules
         module_with_submodules = split_module(my_module_traced, my_module, mod_partition)
 
         x = torch.rand(3, 4)
@@ -868,7 +831,73 @@
         submodules_out = module_with_submodules(x, y)
 
         self.assertEqual(orig_out, submodules_out)
->>>>>>> 162717e5
+
+    def test_iterable_inputs(self):
+        def apply_shape(shape, obj):
+            if isinstance(shape, dict):
+                return {k: obj[k] for k, v in shape.items()}
+            if isinstance(shape, list):
+                return [obj[i] for i, _ in enumerate(shape)]
+
+        class Custom(Tracer):
+            def __init__(self, input_shape):
+                self.input_shape = input_shape
+                super().__init__()
+
+            def iter(self, obj: 'Proxy') -> iter:
+                if obj.node.op == 'placeholder' and obj.node.target in self.input_shape:
+                    shape = self.input_shape[obj.node.target]
+                    return iter(apply_shape(shape, obj))
+                return super().iter(obj)
+
+            def keys(self, obj: 'Proxy'):
+                if obj.node.op == 'placeholder' and obj.node.target in self.input_shape:
+                    shape = self.input_shape[obj.node.target]
+                    return shape.keys()
+                return super().keys(obj)
+
+        class Model(torch.nn.Module):
+            def what(self, c, a, b):
+                return c * a + b
+
+            def forward(self, *args, **kwargs):
+                return self.what(*args, **kwargs)
+
+        m = Model()
+        r = Custom({'*args': ['*'], '**kwargs': {'a': '*', 'b': '*'}}).trace(m)
+        print(r.python_code(m))
+
+    def test_custom_proxies(self):
+        # this is another approach to above that simply enforces the shape at the creation
+        # of the proxy. It is simpler than above approach when you can return an aggregate
+        # object directly at creation.
+        def apply_shape(shape, obj):
+            if isinstance(shape, dict):
+                return {k: obj[k] for k, v in shape.items()}
+            if isinstance(shape, list):
+                return [obj[i] for i, _ in enumerate(shape)]
+
+        class Custom(Tracer):
+            def __init__(self, input_shape):
+                self.input_shape = input_shape
+                super().__init__()
+
+            def create_proxy(self, kind, target, args, kwargs, name=None):
+                r = super().create_proxy(kind, target, args, kwargs, name)
+                if kind == 'placeholder':
+                    r = apply_shape(self.input_shape[target], r)
+                return r
+
+        class Model(torch.nn.Module):
+            def what(self, c, a, b):
+                return c * a + b
+
+            def forward(self, *args, **kwargs):
+                return self.what(*args, **kwargs)
+
+        m = Model()
+        r = Custom({'*args': ['*'], '**kwargs': {'a': '*', 'b': '*'}}).trace(m)
+        print(r.python_code(m))
 
 if __name__ == '__main__':
     run_tests()
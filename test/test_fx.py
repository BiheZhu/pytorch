import torch
import unittest
import operator
import numbers
import pickle
import copy
from pathlib import Path
from torch.fx import symbolic_trace, Proxy, Node, GraphModule, Tracer, Graph
from torch.fx.experimental import GraphManipulation
from torch.fx.experimental import shape_prop
from torch.fx.experimental.Partitioner import DAG, Partitioner
from torch.fx.experimental.subgraph_creation_example import split_module

from torch.fx.proxy import TraceError

from fx.quantization import Quantizer

from typing import Any, Callable, Dict, NamedTuple, List, Optional, Tuple, Union
from torch.testing._internal.common_utils import run_tests, TEST_WITH_ROCM, IS_WINDOWS, IS_SANDCASTLE, IS_MACOS
from torch.testing._internal.jit_utils import JitTestCase

try:
    from torchvision.models import resnet18
    HAS_TORCHVISION = True
except ImportError:
    HAS_TORCHVISION = False
skipIfNoTorchVision = unittest.skipIf(not HAS_TORCHVISION, "no torchvision")

class SimpleTest(torch.nn.Module):
    def forward(self, x):
        return torch.relu(x + 3.0)

def a_non_torch_leaf(a, b):
    return a + b

class Pair(NamedTuple):
    x : torch.Tensor
    y : torch.Tensor

class TestFX(JitTestCase):
    def checkGraphModule(self, m: torch.nn.Module, args, kwargs=None):
        """Check that an nn.Module's results match the GraphModule version
        for a given set of args/kwargs.
        """
        kwargs = kwargs if kwargs else {}
        ref_outs = m(*args, **kwargs)
        gm = symbolic_trace(m)
        gm.graph.lint(gm)
        test_outs = gm(*args, **kwargs)
        self.assertEqual(ref_outs, test_outs)

    def test_graph_module(self):
        class MySub(torch.nn.Module):
            def __init__(self):
                super().__init__()
                self.w = torch.nn.Parameter(torch.rand(4, 3))

            def forward(self, x):
                return self.w + x

        class MyModule(torch.nn.Module):
            def __init__(self):
                super().__init__()
                self.lin = torch.nn.Linear(4, 3)
                self.sub_mod = MySub()
                self.w = torch.nn.Parameter(torch.rand(3))

            def forward(self, A, B, c):
                t = torch.sigmoid(A) + self.lin(c)
                return self.sub_mod(t.data + self.w + t + 1 - A + B // A + -A + A.add(B, alpha=3))

        m = MyModule()
        gm = symbolic_trace(m)

        ms = torch.jit.script(gm)

        class M2(torch.nn.Module):
            def forward(self, A):
                m, idx = torch.max(A, 0)
                return m + 1, idx + 1

        m2 = M2()
        gm2 = symbolic_trace(m2)

        class T(torch.nn.Module):

            def forward(self, A, b=4, *args, c=5, **kwargs):
                x = A + 1 + args[0] + kwargs['3']
                return x

        t = T()
        symbolic_trace(t)

    def test_custom_import(self):
        graph = torch.fx.Graph()
        a = graph.placeholder('x')
        b = graph.placeholder('y')
        c = graph.call_function(a_non_torch_leaf, (a, b))
        d = graph.call_function(torch.sin, (c,))
        graph.output(d)
        gm = GraphModule(torch.nn.Module(), graph)
        x, y = torch.rand(1), torch.rand(1)
        self.assertEqual(torch.sin(x + y), gm(x, y))

    def test_args_kwargs(self):
        class T(torch.nn.Module):
            def forward(self, *args, **kwargs):
                x = args[0] + kwargs['foo']
                return x

        t = T()
        self.checkGraphModule(t, (torch.rand(1), torch.rand(1)), {'foo': torch.rand(1)})

    def test_fx_shifts(self):
        class MyModule(torch.nn.Module):
            def forward(self, x):
                return x << 3, x >> 3

        input = torch.LongTensor(10).random_(0, 1024)

        m = MyModule()
        self.checkGraphModule(m, (input,))

    def test_dict(self):
        class MyDictMod(torch.nn.Module):
            def forward(self, d):
                return d['3'].relu(), {'4' : d['3'].neg()}

        input_dict = {'3': torch.rand(3, 4)}
        m = MyDictMod()

        self.checkGraphModule(m, (input_dict,))

    def test_disallow_override(self):
        # Custom delegate to disallow in-place tensor operations
        class NoMutableCallTracer(Tracer):
            def create_node(self, kind : str, target : Union[str, Callable],
                            args : Tuple[Any], kwargs : Dict[str, Any], name : Optional[str] = None,
                            type_expr : Optional[Any] = None) -> Node:
                name = target if isinstance(target, str) else torch.typename(target)
                if name[-1] == '_':
                    raise RuntimeError('In-place operations are not supported')
                return super().create_node(kind, target, args, kwargs, name)

        # Test method
        class MyInplaceMod(torch.nn.Module):
            def forward(self, x):
                x.add_(3.0)
                return x

        m = MyInplaceMod()

        with self.assertRaisesRegex(RuntimeError, 'In-place operations'):
            NoMutableCallTracer().trace(m)

        # Test free function
        class MyInplaceMod2(torch.nn.Module):
            def forward(self, x):
                torch.log_(x)
                return x
        m2 = MyInplaceMod2()
        with self.assertRaisesRegex(RuntimeError, 'In-place operations'):
            NoMutableCallTracer().trace(m2)

        # Test symbolic node as an arg
        class MyInplaceMod3(torch.nn.Module):
            def forward(self, x):
                y = torch.ones(3, 4)
                y.add_(x)
                return x
        m3 = MyInplaceMod3()
        with self.assertRaisesRegex(RuntimeError, 'In-place operations'):
            NoMutableCallTracer().trace(m3)

    def test_leaf_module(self):
        # Custom delegate to make it so that there are no leaf modules, everything
        # should get traced through
        class NoLeafModulesTracer(Tracer):
            def is_leaf_module(self, m, qualname):
                return False

        class MyReluMod(torch.nn.Module):
            def __init__(self):
                super().__init__()
                self.relu = torch.nn.ReLU()

            def forward(self, x):
                return self.relu(x)

        mrm = MyReluMod()
        sym = NoLeafModulesTracer().trace(mrm)
        for node in sym.nodes:
            self.assertNotEqual(node.op, 'call_module')
        sym.lint(sym)

    def test_graph_edit_with_proxy(self):
        class M(torch.nn.Module):
            def forward(self, a, b):
                return a + b
        m = M()
        g = symbolic_trace(m).graph
        new_g = torch.fx.Graph()
        val_map : Dict[Node, Node] = {}
        output_val = new_g.graph_copy(g, val_map)
        t = Proxy(output_val)
        # test that we can use proxy objects to generate more graph code later for things that do not need to work with modules.
        new_g.output((t + t).node)
        gm = GraphModule(m, new_g)
        gm.graph.lint(gm)
        self.assertEqual(gm(3, 4), 14)

    def test_graph_unique_names(self):
        class M(torch.nn.Module):
            def forward(self, a, b):
                return a + b
        m = M()
        g = symbolic_trace(m).graph
        new_g = torch.fx.Graph()
        val_map : Dict[Node, Node] = {}
        output_val = new_g.graph_copy(g, val_map)
        t = Proxy(output_val)
        # test that we can use proxy objects to generate more graph code later for things that do not need to work with modules.
        new_g.output((t + t).node)
        gm = GraphModule(m, new_g)
        seen_names : Set[str] = set()
        for node in gm.graph.nodes:
            assert node.name not in seen_names
            seen_names.add(node.name)

    def test_graph_unique_names_manual(self):
        graph : torch.fx.Graph = torch.fx.Graph()
        a : torch.fx.Node = graph.create_node('placeholder', 'x')
        b : torch.fx.Node = graph.create_node('call_module', 'linear_mod', args=(a,), name='foo_1_1')
        c : torch.fx.Node = graph.create_node('get_attr', 'y_attr', name='foo_1')
        d : torch.fx.Node = graph.create_node('call_function', operator.add, args=(b, c))
        graph.output(d)
        graph2 = torch.fx.Graph()
        val_map : Dict[Node, Node] = {}
        graph2.graph_copy(graph, val_map)
        seen_names : Set[str] = set()
        for node in graph2.nodes:
            assert node.name not in seen_names
            seen_names.add(node.name)

    @skipIfNoTorchVision
    def test_resnet(self):
        resnet = resnet18()
        resnet.train()

        res_graph = symbolic_trace(resnet)
        res_script = torch.jit.script(res_graph)

        ip = torch.rand(1, 3, 224, 224)

        a = resnet(ip)
        b = res_graph(ip)
        c = res_script(ip)
        self.assertEqual(a, b)
        self.assertEqual(a, c)

        quantizer = Quantizer(res_graph)

        for i in range(10):
            quantizer.observe((torch.rand(1, 3, 224, 224),))

        qgraph = quantizer.quantize()
        qgraph.graph.lint(qgraph)
        qgraph_script = torch.jit.script(qgraph)

        d = qgraph(ip)
        e = qgraph_script(ip)

        assert (a - d).abs().max() < 2
        self.assertEqual(d, e)

    def test_unpack(self):
        class M(torch.nn.Module):
            def forward(self, a, b):
                c, d = a
                return c + d + b

        a = (torch.rand(1), torch.rand(1))
        b = torch.rand(1)
        m = M()
        self.checkGraphModule(m, (a, b))

    def test_native_callable(self):
        if TEST_WITH_ROCM or IS_SANDCASTLE or IS_WINDOWS or IS_MACOS:
            raise unittest.SkipTest("non-portable load_library call used in test")
        torch_root = Path(__file__).resolve().parent.parent
        p = torch_root / 'build' / 'lib' / 'libtorchbind_test.so'
        torch.ops.load_library(str(p))
        # This test exercises the case where we use FX to translate from Python
        # code to some native callable object
        #
        # For the purposes of testing, we use ElementwiseInterpreter defined
        # in test_custom_class.cpp.
        #
        # We test that we can
        # 1) Construct a native callable from FX IR
        # 2) Construct a drop-in replacement module that delegates to the
        #    native callable rather than the original code
        # 3) Run both the original code and native callable wrapper with
        #    equivalent results
        # 4) TorchScript compile the native callable wrapper and confirm
        #    equivalent results with the reference
        # 5) TorchScript serialize and deserialize the native callable
        #    and confirm equivalent results with the reference

        # We use this simple Module as a reference computation
        class MySimpleMod(torch.nn.Module):
            def forward(self, x):
                return 3.0 * x + x

        msm = MySimpleMod()

        # This is what a lowering pass might look like: a function that takes
        # a valid nn.Module, symbolically traces it, lowers the Module to some
        # representation, and wraps that representation up into another
        # nn.Module instance that handles dispatch to the compiled/lowered code.
        def lower_to_elementwise_interpreter(orig_mod : torch.nn.Module) -> torch.nn.Module:
            # ===== Stage 1: Symbolic trace the module =====
            mod = symbolic_trace(orig_mod)

            # ===== Stage 2: Lower GraphModule representation to the C++
            #       interpreter's instruction format ======
            instructions = []
            constant_idx = 0
            constants = {}
            fn_input_names = []

            target_to_name = {
                operator.add : "add",
                operator.mul : "mul"
            }

            output_node : Optional[Node] = None
            # For each instruction, create a triple
            # (instruction_name : str, inputs : List[str], output : str)
            # to feed into the C++ interpreter
            for n in mod.graph.nodes:
                target, args, out_name = n.target, n.args, n.name
                assert len(n.kwargs) == 0, "kwargs currently not supported"

                if n.op == 'placeholder':
                    # Placeholders specify function argument names. Save these
                    # for later when we generate the wrapper GraphModule
                    fn_input_names.append(target)
                elif n.op == 'call_function':
                    assert target in target_to_name, "Unsupported call target " + target
                    arg_names = []
                    for arg in args:
                        if not isinstance(arg, Node):
                            # Pull out constants. These constants will later be
                            # fed to the interpreter C++ object via add_constant()
                            arg_name = f'constant_{constant_idx}'
                            constants[arg_name] = torch.Tensor(
                                [arg] if isinstance(arg, numbers.Number) else arg)
                            arg_names.append(arg_name)
                            constant_idx += 1
                        else:
                            arg_names.append(arg.name)
                    instructions.append((target_to_name[target], arg_names, out_name))
                elif n.op == 'output':
                    if output_node is not None:
                        raise RuntimeError('Multiple output nodes!')
                    output_node = n
                else:
                    raise RuntimeError('Unsupported opcode ' + n.op)

            interpreter = torch.classes._TorchScriptTesting._ElementwiseInterpreter()
            # Load constants
            for k, v in constants.items():
                interpreter.add_constant(k, v)
            # Specify names for positional input arguments
            interpreter.set_input_names(fn_input_names)
            # Load instructions
            interpreter.set_instructions(instructions)
            # Specify name for single output
            assert isinstance(output_node.args[0], torch.fx.Node)
            interpreter.set_output_name(output_node.args[0].name)

            # ===== Stage 3: Create a wrapper GraphModule around the interpreter =====
            class WrapperModule(torch.nn.Module):
                def __init__(self, interpreter):
                    super().__init__()
                    self.interpreter = interpreter

            wrapper = WrapperModule(interpreter)

            # Create a graph that: 1) Takes function arguments 2) Invokes the interpreter
            # 3) Returns the speficied return value

            # FIXME: The following code could be greatly simplified by symbolic_trace'ing
            # the wrapper with a Tracer that considers the Wrapper instance a root
            # module, however, I can't get `__call__` exposed on TorchBind classes
            # without it messing up Python `hasattr` for some reason. More digging
            # into CPython's implementation of hasattr is probably in order...

            graph = torch.fx.Graph()
            # Add placeholders for fn inputs
            placeholder_nodes = []
            for name in fn_input_names:
                placeholder_nodes.append(graph.create_node('placeholder', name))

            # Get the interpreter object
            interpreter_node = graph.create_node('get_attr', 'interpreter')

            # Add a node to call the interpreter instance
            output_node = graph.create_node(
                op='call_method', target='__call__', args=(interpreter_node, placeholder_nodes))

            # Register output
            graph.output(output_node)

            graph.lint(wrapper)

            # Return final GraphModule!!!
            return GraphModule(wrapper, graph)


        # Lower GraphModule to C++ interpreter
        lowered = lower_to_elementwise_interpreter(msm)

        # Compare correctness with original module
        x = torch.rand(3, 4)
        ref_out = msm(x)
        test_out = lowered(x)
        torch.testing.assert_allclose(test_out, ref_out)

        # Test TorchScript compilation
        scripted_lowered = torch.jit.script(lowered)
        script_out = scripted_lowered(x)
        torch.testing.assert_allclose(script_out, ref_out)

        # Test TorchScript ser/de
        import_copy = self.getExportImportCopy(scripted_lowered)
        imported_out = import_copy(x)
        torch.testing.assert_allclose(imported_out, ref_out)

    def test_reserved_getattr(self):
        """Ensure that we do not name any nodes with a reserved builtin like `getattr`"""
        class M(torch.nn.Module):
            def forward(self, a):
                return a.foo.bar.baz

        m = M()
        m_g = symbolic_trace(m)
        m_g.graph.lint(m_g)
        for node in m_g.graph.nodes:
            self.assertTrue(node.name != "getattr")

    def test_node_tagging(self):
        class TaggingTracer(Tracer):
            def create_node(self, kind : str, target : Union[str, Callable],
                            args : Tuple[Any], kwargs : Dict[str, Any], name : Optional[str] = None,
                            type_expr : Optional[Any] = None) -> Node:
                n = super().create_node(kind, target, args, kwargs, name)
                n.tag = 'foo'
                return n

        class M(torch.nn.Module):
            def forward(self, a, b):
                return a + b

        m = M()
        g = TaggingTracer().trace(m)
        g.lint(m)
        for n in g.nodes:
            self.assertTrue(hasattr(n, 'tag'))
            self.assertEqual(n.tag, 'foo')

    def test_tensor_attribute(self):
        class TensorAttribute(torch.nn.Module):
            def __init__(self):
                super().__init__()
                self.tensor = torch.rand(3, 4)

            def forward(self, x):
                return torch.nn.functional.linear(x, self.tensor)

        ta = TensorAttribute()
        traced = symbolic_trace(ta)
        traced(torch.rand(4, 4))

        class WrapperForQualname(torch.nn.Module):
            def __init__(self):
                super().__init__()
                self.ta = TensorAttribute()

            def forward(self, x):
                return torch.nn.functional.linear(x, self.ta.tensor)

        wfq = WrapperForQualname()
        traced2 = symbolic_trace(wfq)
        traced2.graph.lint(traced2)
        traced2(torch.rand(4, 4))

    def test_symbolic_trace_sequential(self):
        class Simple(torch.nn.Module):
            def forward(self, x):
                return torch.neg(x)

        seq = torch.nn.Sequential(
            Simple(),
            Simple(),
            Simple()
        )
        traced = symbolic_trace(seq)
        traced.graph.lint(traced)
        x = torch.rand(3, 4)
        self.assertEqual(traced(x), seq(x))

    def test_tensor_constant(self):
        class ConstTensor(torch.nn.Module):
            def forward(self, x):
                return torch.nn.functional.linear(x, torch.zeros(3, 4))

        ct = ConstTensor()
        traced = symbolic_trace(ct)
        traced.graph.lint(traced)
        traced(torch.rand(4, 4))

    def test_pickle_graphmodule(self):
        class Nested(torch.nn.Module):
            def __init__(self):
                super().__init__()
                self.st = torch.nn.Linear(4, 4)

            def forward(self, x):
                return self.st(x)

        n = Nested()
        traced = symbolic_trace(n)
        traced.graph.lint(traced)
        pickled = pickle.dumps(traced)
        loaded = pickle.loads(pickled)
        loaded.graph.lint(loaded)
        x = torch.rand(3, 4)
        self.assertEqual(loaded(x), traced(x))

    def test_deepcopy_graphmodule_with_transform(self):
        st = SimpleTest()
        traced = symbolic_trace(st)
        traced.graph.lint(traced)

        def transform(traced):
            new_graph = torch.fx.Graph()
            val_map : Dict[Node, Node] = {}
            output_value = new_graph.graph_copy(traced.graph, val_map)
            relu_out = new_graph.create_node(
                op='call_method', target='neg', args=(output_value,), kwargs={})
            new_graph.output(relu_out)
            return GraphModule(traced, new_graph)
        transformed = transform(traced)
        transformed.graph.lint(transformed)
        copied = copy.deepcopy(transformed)
        self.assertNotEqual(id(type(transformed)), id(type(copied)))
        x = torch.randn(3, 4)
        self.assertEqual(copied(x), transformed(x))

    def test_deepcopy_with_submods_params(self):
        class Bar(torch.nn.Module):
            def __init__(self):
                super().__init__()
                self.param = torch.nn.Parameter(torch.rand(3, 4))

            def forward(self, x):
                return torch.relu(x) + self.param

        class Baz(torch.nn.Module):
            def __init__(self):
                super().__init__()
                self.param = torch.nn.Parameter(torch.rand(3, 4))
                self.bar = Bar()

            def forward(self, x):
                return self.bar(x) - self.param

        baz = Baz()
        traced = symbolic_trace(baz)
        traced.graph.lint(traced)
        copied = copy.deepcopy(traced)
        copied.graph.lint(copied)

    def test_unpack_list_better_error(self):
        class SomeArgs(torch.nn.Module):
            def forward(self, a, b):
                return torch.rand(3, 4)

        class UnpacksList(torch.nn.Module):
            def __init__(self):
                super().__init__()
                self.sa = SomeArgs()

            def forward(self, x : list):
                return self.sa(*x)

        ul = UnpacksList()
        with self.assertRaisesRegex(TraceError, 'Proxy object cannot be iterated.'):
            symbolic_trace(ul)

    def test_unpack_dict_better_error(self):
        class SomeKwargs(torch.nn.Module):
            def forward(self, x=3, y=4):
                return torch.rand(3, 4)

        class UnpacksDict(torch.nn.Module):
            def __init__(self):
                super().__init__()
                self.sk = SomeKwargs()

            def forward(self, x : dict):
                return self.sk(**x)

        ud = UnpacksDict()
        with self.assertRaisesRegex(TraceError, 'Proxy object cannot be iterated.'):
            symbolic_trace(ud)

    def test_torch_custom_ops(self):
        class M(torch.nn.Module):
            def forward(self, a):
                b = torch.ops.aten.sigmoid(a)
                c = torch.ops.aten.cat([a, b])
                return torch.ops.aten.cat((c, c))
        m = M()
        input = torch.randn(3)
        ref_out = m(input)
        gm = symbolic_trace(m)
        gm.graph.lint(gm)
        out = gm(input)
        self.assertEqual(out, ref_out)

    def test_replace_target_nodes_with(self):
        class testModule(torch.nn.Module):
            def forward(self, a, b):
                return a + b
        m = testModule()
        traced = symbolic_trace(m)
        input1 = torch.randn(1)
        input2 = torch.randn(1)
        assert (input1 + input2) == traced(input1, input2)
        GraphManipulation.replace_target_nodes_with(
            fx_module=traced,
            old_op="call_function",
            old_target=operator.add,
            new_op="call_function",
            new_target=operator.mul,
        )
        assert (input1 * input2) == traced(input1, input2)

    def test_pretty_print(self):
        st = SimpleTest()
        traced = symbolic_trace(st)
        traced.graph.lint(traced)
        printed = str(traced)
        assert 'GraphModuleImpl()' in printed
        assert 'torch.relu' in printed

    def test_pretty_print_graph(self):
        class KwargPrintTest(torch.nn.Module):
            def forward(self, x):
                return torch.squeeze(x + 3.0, dim=2)
        st = KwargPrintTest()
        traced = symbolic_trace(st)
        traced.graph.lint(traced)
        stringed = str(traced.graph)
        for s in ['args', 'kwargs', '#users']:
            assert s in stringed

    def test_graph_fns(self):
        g = Graph()
        a = g.placeholder('a')
        b = g.call_module('linear', (a,))
        c = g.get_attr('bias')
        d = g.call_method('add', (b, c))
        e = g.call_function(torch.sin, (d,))
        g.output(e)
        mod = torch.nn.Module()
        mod.linear = torch.nn.Linear(3, 4)
        mod.bias = torch.rand(4)
        gm = GraphModule(mod, g)
        gm.graph.lint(gm)
        input = torch.rand(3)
        r = gm(input)
        ref = torch.sin(mod.linear(input) + mod.bias)
        self.assertEqual(r, ref)

    def test_construct_root_dict(self):
        graph : torch.fx.Graph = torch.fx.Graph()
        a : torch.fx.Node = graph.create_node('placeholder', 'x')
        b : torch.fx.Node = graph.create_node('call_module', 'foo.bar.baz', args=(a,))
        c : torch.fx.Node = graph.create_node('get_attr', 'zip.zap.zam')
        d : torch.fx.Node = graph.create_node('call_function', operator.add, args=(b, c))
        graph.output(d)

        linear_mod : torch.nn.Module = torch.nn.Linear(3, 4)
        add_param : torch.Tensor = torch.rand(3, 4)
        gm : torch.fx.GraphModule = torch.fx.GraphModule(
            {'foo.bar.baz': linear_mod, 'zip.zap.zam' : add_param}, graph)
        gm.graph.lint(gm)

        assert 'self.foo.bar.baz' in gm.code

        x : torch.Tensor = torch.rand(3, 3)
        out : torch.Tensor = gm(x)
        ref_out : torch.Tensor = linear_mod(x) + add_param
        self.assertEqual(out, ref_out)

    def test_symbolic_trace_assert(self):
        message = "assert_foobar"

        class AssertsTensorShape(torch.nn.Module):
            def forward(self, x):
                torch.Assert(x.shape[1] > 4, message)
                return x

        m = AssertsTensorShape()
        # verify traceability
        traced = symbolic_trace(m)
        # verify assertion on traced model works correctly at runtime
        traced(torch.rand(4, 5))
        with self.assertRaisesRegex(AssertionError, message):
            traced(torch.rand(4, 3))

    def test_copy_no_remap(self):
        traced = symbolic_trace(SimpleTest())
        g = traced.graph
        copied = torch.fx.Graph()
        for node in g.nodes:
            copied.node_copy(node)
        with self.assertRaisesRegex(RuntimeError, 'does not belong to this Graph'):
            copied.lint()

    def test_wrong_topo(self):
        graph : torch.fx.Graph = torch.fx.Graph()
        a : torch.fx.Node = graph.create_node('placeholder', 'x')
        b : torch.fx.Node = graph.create_node('call_module', 'foo.bar.baz', args=(a,))
        c : torch.fx.Node = graph.create_node('get_attr', 'zip.zap.zam')
        d : torch.fx.Node = graph.create_node('call_function', operator.add, args=(b, c))
        graph.output(d)
        nodes = list(graph.nodes)
        nodes[3].append(nodes[2])
        with self.assertRaisesRegex(RuntimeError, 'was used before it has been defined'):
            graph.lint()

    def test_example_shape_prop(self):
        class TestCase(torch.nn.Module):
            def __init__(self):
                super().__init__()
                self.attr = torch.randn(3, 4)
                self.submod = torch.nn.Linear(4, 4)

            def forward(self, x):
                return torch.neg(self.submod(x.relu() + self.attr))
        tc = TestCase()
        tc_traced = symbolic_trace(tc)
        ref_out = tc_traced(torch.rand(3, 4))
        shape_prop.ShapeProp(tc_traced).propagate(torch.rand(3, 4))

        # Make sure we're testing all opcodes
        opcodes = set()
        output_shape : Optional[torch.Shape] = None
        for node in tc_traced.graph.nodes:
            opcodes.add(node.op)
            if node.op == 'output':
                output_shape = node.args[0].shape
        self.assertEqual(opcodes, set(['placeholder', 'get_attr', 'call_function', 'call_method',
                                       'call_module', 'output']))

        # Test shape propogation and make sure results match actual
        self.assertEqual(output_shape, ref_out.shape)

    def test_fn_type_annotations(self):
        class Foo(torch.nn.Module):
            def forward(self, p : Pair, z : torch.Tensor, i : int) -> Dict[str, torch.Tensor]:
                return {'a': p.x + p.y + z + i}

        foo_scripted = torch.jit.script(Foo())
        foo_scripted(Pair(torch.rand(5), torch.rand(5)), torch.rand(5), 3)

        fxed = symbolic_trace(Foo())
        fxed_scripted = torch.jit.script(fxed)
        fxed_scripted(Pair(torch.rand(5), torch.rand(5)), torch.rand(5), 3)

    def test_typename_print(self):
        graph : torch.fx.Graph = torch.fx.Graph()
        x : torch.fx.Node = graph.create_node('placeholder', 'x')
        b : torch.fx.Node = graph.create_node('call_function', target=torch.relu, args=(x,),
                                              type_expr=List[float])
        output : torch.fx.Node = graph.output(b)
        self.assertTrue('typing.List[float]' in str(graph))

    def test_find_single_partition(self):
        class testModule(torch.nn.Module):
            def forward(self, a, b):
                return a + b
        m = testModule()
        traced = symbolic_trace(m)
        partitioner = Partitioner()
        devices = [{"name": "dev_0", "available_mem": float('inf')}]
        dag = partitioner.partition_graph(traced, devices)
        for node in traced.graph.nodes:
            assert node.op == 'output' or node.partition_ids == [1]
        nodes = list(traced.graph.nodes)
        res_dag = DAG()
        res_dag.create_node(0, [], [1], [], [])
        res_dag.create_node(1, [0], [], [nodes[0], nodes[1]], [nodes[2]])
        for r, d in zip(res_dag.nodes, dag.nodes):
            assert(r.partition_id == d.partition_id)
            assert(r.parents == d.parents)
            assert(r.children == d.children)
            assert(r.input_nodes == d.input_nodes)
            assert(r.output_nodes == d.output_nodes)

    def test_subgraph_creation(self):
        class MyModule(torch.nn.Module):
            def __init__(self):
                super().__init__()
                self.param = torch.nn.Parameter(torch.rand(3, 4))
                self.linear = torch.nn.Linear(4, 5)

            def forward(self, x, y):
                z = self.linear(x + self.param).clamp(min=0.0, max=1.0)
                w = self.linear(y).clamp(min=0.0, max=1.0)
                return z + w

        # symbolically trace model
        my_module = MyModule()
        my_module_traced = symbolic_trace(my_module)

        # random mod partitioning
        partition_counter = 0
        NPARTITIONS = 3

        def mod_partition(node: Node):
            nonlocal partition_counter
            partition = partition_counter % NPARTITIONS
            partition_counter = (partition_counter + 1) % NPARTITIONS
            return partition

        # split module in module with submodules
        module_with_submodules = split_module(my_module_traced, my_module, mod_partition)

        x = torch.rand(3, 4)
        y = torch.rand(3, 4)

        orig_out = my_module_traced(x, y)
        submodules_out = module_with_submodules(x, y)

        self.assertEqual(orig_out, submodules_out)

<<<<<<< HEAD
    def test_iterable_inputs(self):
        def apply_shape(shape, obj):
            if isinstance(shape, dict):
                return {k: obj[k] for k, v in shape.items()}
            if isinstance(shape, list):
                return [obj[i] for i, _ in enumerate(shape)]

        class Custom(Tracer):
            def __init__(self, input_shape):
                self.input_shape = input_shape
                super().__init__()

            def iter(self, obj: 'Proxy') -> iter:
                if obj.node.op == 'placeholder' and obj.node.target in self.input_shape:
                    shape = self.input_shape[obj.node.target]
                    return iter(apply_shape(shape, obj))
                return super().iter(obj)

            def keys(self, obj: 'Proxy'):
                if obj.node.op == 'placeholder' and obj.node.target in self.input_shape:
                    shape = self.input_shape[obj.node.target]
                    return shape.keys()
                return super().keys(obj)

        class Model(torch.nn.Module):
            def what(self, c, a, b):
                return c * a + b

            def forward(self, *args, **kwargs):
                return self.what(*args, **kwargs)

        m = Model()
        r = Custom({'*args': ['*'], '**kwargs': {'a': '*', 'b': '*'}}).trace(m)
        print(r.python_code(m))

    def test_custom_proxies(self):
        # this is another approach to above that simply enforces the shape at the creation
        # of the proxy. It is simpler than above approach when you can return an aggregate
        # object directly at creation.
        def apply_shape(shape, obj):
            if isinstance(shape, dict):
                return {k: obj[k] for k, v in shape.items()}
            if isinstance(shape, list):
                return [obj[i] for i, _ in enumerate(shape)]

        class Custom(Tracer):
            def __init__(self, input_shape):
                self.input_shape = input_shape
                super().__init__()

            def create_proxy(self, kind, target, args, kwargs, name=None):
                r = super().create_proxy(kind, target, args, kwargs, name)
                if kind == 'placeholder':
                    r = apply_shape(self.input_shape[target], r)
                return r

        class Model(torch.nn.Module):
            def what(self, c, a, b):
                return c * a + b

            def forward(self, *args, **kwargs):
                return self.what(*args, **kwargs)

        m = Model()
        r = Custom({'*args': ['*'], '**kwargs': {'a': '*', 'b': '*'}}).trace(m)
        print(r.python_code(m))
=======
    @skipIfNoTorchVision
    def test_replace_uses(self):
        rn18 = resnet18()

        class LowerReluTracer(torch.fx.Tracer):
            def is_leaf_module(self, m : torch.nn.Module, qualname : str):
                if isinstance(m, torch.nn.ReLU):
                    return False
                return super().is_leaf_module(m, qualname)

        rn18_traced = GraphModule(rn18, LowerReluTracer().trace(rn18))

        to_erase = []
        for node in rn18_traced.graph.nodes:
            if node.op == 'call_function' and node.target in [torch.relu, torch.nn.functional.relu]:
                kwargs = node.kwargs.copy()
                # Neg doesn't have in-place
                kwargs.pop('inplace')
                with rn18_traced.graph.inserting_before(node):
                    new_node = rn18_traced.graph.call_function(
                        the_function=torch.neg, args=node.args, kwargs=node.kwargs)
                node.replace_all_uses_with(replace_with=new_node)
                to_erase.append(node)

        for node in to_erase:
            rn18_traced.graph.erase_node(node)

    def test_insertion_point(self):
        graph : torch.fx.Graph = torch.fx.Graph()
        x : torch.fx.Node = graph.create_node('placeholder', 'x')
        b : torch.fx.Node = graph.create_node('call_function', target=torch.relu, args=(x,))
        output : torch.fx.Node = graph.output(b)

        with graph.inserting_before(b):
            neg : torch.fx.Node = graph.call_function(the_function=torch.neg, args=(x,))
            _, *relu_args = b.args
            b.args = (neg, *relu_args)

        gm = torch.fx.GraphModule(torch.nn.Module(), graph)

        input = torch.randn(33, 44)
        self.assertEqual(gm(input), torch.relu(torch.neg(input)))


    def test_move_before(self):
        graph : torch.fx.Graph = torch.fx.Graph()
        x : torch.fx.Node = graph.create_node('placeholder', 'x')
        b : torch.fx.Node = graph.create_node('call_function', target=torch.relu, args=(x,))
        output : torch.fx.Node = graph.output(b)

        neg : torch.fx.Node = graph.call_function(the_function=torch.neg, args=(x,))
        _, *relu_args = b.args
        b.args = (neg, *relu_args)
        b.prepend(neg)

        gm = torch.fx.GraphModule(torch.nn.Module(), graph)

        input = torch.randn(33, 44)
        self.assertEqual(gm(input), torch.relu(torch.neg(input)))

    def test_erase_node_error(self):
        st = SimpleTest()
        traced = symbolic_trace(st)

        for node in traced.graph.nodes:
            # Test deleting with uses both in another Node and at the output
            if node.target in [operator.add, torch.relu]:
                with self.assertRaisesRegex(RuntimeError, 'but it still had .* users in the graph'):
                    traced.graph.erase_node(node)

    def test_find_uses(self):
        graph = torch.fx.Graph()
        x = torch.fx.Proxy(graph.placeholder('x'))

        y = torch.relu(x)
        z = x + x
        u = torch.neg(x)
        graph.output((y + z + u).node)
        graph.lint()

        users_of_x = x.node.users
        self.assertEqual(len(users_of_x), 3)
        expected_ops = set(['relu', 'add', 'neg'])
        for use in users_of_x:
            assert any(use.name.startswith(prefix) for prefix in expected_ops)

    def test_inline_graph(self):
        class InlineInto(torch.nn.Module):
            def forward(self, x):
                return torch.relu(x)

        class ToInline(torch.nn.Module):
            def forward(self, x):
                return torch.neg(x)

        inline_into = symbolic_trace(InlineInto())
        to_inline = symbolic_trace(ToInline())

        combined_graph = torch.fx.Graph()
        output_node = combined_graph.graph_copy(inline_into.graph, {})

        input_node = list(to_inline.graph.nodes)[0]
        assert input_node and input_node.op == 'placeholder'

        val_map = {input_node : output_node}
        output = combined_graph.graph_copy(to_inline.graph, val_map)
        combined_graph.output(output)

        combined_module = torch.fx.GraphModule(torch.nn.Module(), combined_graph)

        input = torch.rand(3, 4)
        self.assertEqual(combined_module(input), input.relu().neg())

    def test_multi_insert_point(self):
        graph = torch.fx.Graph()
        x = torch.fx.Proxy(graph.placeholder('x'))
        relu = torch.relu(x)

        with graph.inserting_before(relu.node):
            y = torch.neg(x)
            z = torch.tanh(y)

        graph.output((relu.node, z.node))
        graph.lint()

        expected_ops = ['x', 'neg', 'tanh', 'relu']
        for node, expected in zip(graph.nodes, expected_ops):
            assert expected in node.name

    def test_reassign_args_kwargs_uses(self):
        graph = torch.fx.Graph()
        x, y = Proxy(graph.placeholder('x')), Proxy(graph.placeholder('y'))
        z = x + y
        zed = z + z + z
        graph.output(zed.node)
        graph.lint()

        # zed = z + z + z -> zed = z + z + x
        zed.node.args = (zed.node.args[0], x.node)
        self.assertEqual(x.node.users.keys(), [z.node, zed.node])

        # z = x + y -> z = y + y
        z.node.args = (y.node, y.node)
        self.assertEqual(x.node.users.keys(), [zed.node])
>>>>>>> e7cd99db

if __name__ == '__main__':
    run_tests()<|MERGE_RESOLUTION|>--- conflicted
+++ resolved
@@ -850,74 +850,6 @@
 
         self.assertEqual(orig_out, submodules_out)
 
-<<<<<<< HEAD
-    def test_iterable_inputs(self):
-        def apply_shape(shape, obj):
-            if isinstance(shape, dict):
-                return {k: obj[k] for k, v in shape.items()}
-            if isinstance(shape, list):
-                return [obj[i] for i, _ in enumerate(shape)]
-
-        class Custom(Tracer):
-            def __init__(self, input_shape):
-                self.input_shape = input_shape
-                super().__init__()
-
-            def iter(self, obj: 'Proxy') -> iter:
-                if obj.node.op == 'placeholder' and obj.node.target in self.input_shape:
-                    shape = self.input_shape[obj.node.target]
-                    return iter(apply_shape(shape, obj))
-                return super().iter(obj)
-
-            def keys(self, obj: 'Proxy'):
-                if obj.node.op == 'placeholder' and obj.node.target in self.input_shape:
-                    shape = self.input_shape[obj.node.target]
-                    return shape.keys()
-                return super().keys(obj)
-
-        class Model(torch.nn.Module):
-            def what(self, c, a, b):
-                return c * a + b
-
-            def forward(self, *args, **kwargs):
-                return self.what(*args, **kwargs)
-
-        m = Model()
-        r = Custom({'*args': ['*'], '**kwargs': {'a': '*', 'b': '*'}}).trace(m)
-        print(r.python_code(m))
-
-    def test_custom_proxies(self):
-        # this is another approach to above that simply enforces the shape at the creation
-        # of the proxy. It is simpler than above approach when you can return an aggregate
-        # object directly at creation.
-        def apply_shape(shape, obj):
-            if isinstance(shape, dict):
-                return {k: obj[k] for k, v in shape.items()}
-            if isinstance(shape, list):
-                return [obj[i] for i, _ in enumerate(shape)]
-
-        class Custom(Tracer):
-            def __init__(self, input_shape):
-                self.input_shape = input_shape
-                super().__init__()
-
-            def create_proxy(self, kind, target, args, kwargs, name=None):
-                r = super().create_proxy(kind, target, args, kwargs, name)
-                if kind == 'placeholder':
-                    r = apply_shape(self.input_shape[target], r)
-                return r
-
-        class Model(torch.nn.Module):
-            def what(self, c, a, b):
-                return c * a + b
-
-            def forward(self, *args, **kwargs):
-                return self.what(*args, **kwargs)
-
-        m = Model()
-        r = Custom({'*args': ['*'], '**kwargs': {'a': '*', 'b': '*'}}).trace(m)
-        print(r.python_code(m))
-=======
     @skipIfNoTorchVision
     def test_replace_uses(self):
         rn18 = resnet18()
@@ -1062,7 +994,74 @@
         # z = x + y -> z = y + y
         z.node.args = (y.node, y.node)
         self.assertEqual(x.node.users.keys(), [zed.node])
->>>>>>> e7cd99db
+
+    def test_iterable_inputs(self):
+        def apply_shape(shape, obj):
+            if isinstance(shape, dict):
+                return {k: obj[k] for k, v in shape.items()}
+            if isinstance(shape, list):
+                return [obj[i] for i, _ in enumerate(shape)]
+
+        class Custom(Tracer):
+            def __init__(self, input_shape):
+                self.input_shape = input_shape
+                super().__init__()
+
+            def iter(self, obj: 'Proxy') -> iter:
+                if obj.node.op == 'placeholder' and obj.node.target in self.input_shape:
+                    shape = self.input_shape[obj.node.target]
+                    return iter(apply_shape(shape, obj))
+                return super().iter(obj)
+
+            def keys(self, obj: 'Proxy'):
+                if obj.node.op == 'placeholder' and obj.node.target in self.input_shape:
+                    shape = self.input_shape[obj.node.target]
+                    return shape.keys()
+                return super().keys(obj)
+
+        class Model(torch.nn.Module):
+            def what(self, c, a, b):
+                return c * a + b
+
+            def forward(self, *args, **kwargs):
+                return self.what(*args, **kwargs)
+
+        m = Model()
+        r = Custom({'*args': ['*'], '**kwargs': {'a': '*', 'b': '*'}}).trace(m)
+        self.assertIn('args[0]', r.python_code(m))
+
+    def test_custom_proxies(self):
+        # this is another approach to above that simply enforces the shape at the creation
+        # of the proxy. It is simpler than above approach when you can return an aggregate
+        # object directly at creation.
+        def apply_shape(shape, obj):
+            if isinstance(shape, dict):
+                return {k: obj[k] for k, v in shape.items()}
+            if isinstance(shape, list):
+                return [obj[i] for i, _ in enumerate(shape)]
+
+        class Custom(Tracer):
+            def __init__(self, input_shape):
+                self.input_shape = input_shape
+                super().__init__()
+
+            def create_proxy(self, kind, target, args, kwargs, name=None, type_expr=None):
+                r = super().create_proxy(kind, target, args, kwargs, name)
+                if kind == 'placeholder':
+                    r = apply_shape(self.input_shape[target], r)
+                return r
+
+        class Model(torch.nn.Module):
+            def what(self, c, a, b):
+                return c * a + b
+
+            def forward(self, *args, **kwargs):
+                return self.what(*args, **kwargs)
+
+        m = Model()
+        r = Custom({'*args': ['*'], '**kwargs': {'a': '*', 'b': '*'}}).trace(m)
+        self.assertIn('args[0]', r.python_code(m))
+
 
 if __name__ == '__main__':
     run_tests()
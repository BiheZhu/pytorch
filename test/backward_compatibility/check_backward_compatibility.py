import argparse
import datetime
import re
import sys
from collections import defaultdict

import torch
from torch._C import parse_schema


# The date specifies how long the allowlist exclusion should apply to.
#
#   - If we NEVER give BC guarantee for an operator, you can put the
#     date arbitrarily far in the future.
#   - Otherwise, pick a date that is far enough in the future that you
#     believe you can land your diff before then.
#
# Allowlist entries can be removed after the date listed on them passes.
#
# Allowlist item format:
# [
#   0: function name regex
#   1: date until which the allowlist entry is valid
#   2: (optional) function argument regex
# ]
#
# NB: function name DOES NOT include overload name!
allow_list = [
    ("c10_experimental", datetime.date(2222, 1, 1)),
    # Internal, profiler-specific ops
    ("profiler::_call_end_callbacks_on_jit_fut*", datetime.date(9999, 1, 1)),
    ("profiler::_record_function_enter", datetime.date(9999, 1, 1)),
    ("tensorexpr::Group", datetime.date(2020, 9, 9)),
    ("aten::append*", datetime.date(2020, 4, 15)),
    ("aten::_min", datetime.date(2020, 9, 9)),
    ("aten::_max", datetime.date(2020, 9, 9)),
    ("aten::amax", datetime.date(2020, 10, 9)),
    ("aten::amin", datetime.date(2020, 10, 9)),
    ("aten::min_values", datetime.date(2020, 10, 9)),
    ("aten::max_values", datetime.date(2020, 10, 9)),
    ("aten::split_with_sizes", datetime.date(2020, 7, 29)),
    ("aten::eq", datetime.date(2020, 7, 30)),
    ("aten::log", datetime.date(2020, 7, 30)),
    ("aten::__and__", datetime.date(2020, 7, 30)),
    ("aten::__or__", datetime.date(2020, 7, 30)),
    ("aten::__xor__", datetime.date(2020, 7, 30)),
    ("aten::add", datetime.date(2020, 7, 30)),
    ("aten::__upsample_bilinear", datetime.date(2020, 7, 30)),
    ("aten::hash", datetime.date(2020, 7, 30)),
    ("aten::divmod", datetime.date(2020, 7, 30)),
    ("aten::sorted", datetime.date(2020, 8, 30)),
    ("aten::__contains__", datetime.date(2020, 7, 30)),
    ("aten::ne", datetime.date(2020, 7, 30)),
    ("aten::index", datetime.date(2020, 7, 30)),
    ("aten::isnan", datetime.date(2020, 7, 30)),
    ("aten::pow", datetime.date(2020, 7, 30)),
    ("aten::atan2", datetime.date(2020, 7, 30)),
    ("aten::copy_", datetime.date(2020, 7, 30)),
    ("aten::sort", datetime.date(2020, 7, 30)),
    ("aten::_convolution", datetime.date(2020, 10, 15)),
    ("aten::cudnn_convolution", datetime.date(2020, 10, 15)),
    ("aten::cudnn_convolution_transpose", datetime.date(2020, 10, 15)),
    ("aten::_convolution_double_backward", datetime.date(2020, 10, 15)),
    ("aten::cudnn_convolution_backward_input", datetime.date(2020, 10, 15)),
    ("aten::cudnn_convolution_backward", datetime.date(2020, 10, 15)),
    ("aten::cudnn_convolution_backward_weight", datetime.date(2020, 10, 15)),
    ("aten::cudnn_convolution_transpose_backward", datetime.date(2020, 10, 15)),
    ("aten::cudnn_convolution_transpose_backward_input", datetime.date(2020, 10, 15)),
    ("aten::cudnn_convolution_transpose_backward_weight", datetime.date(2020, 10, 15)),
    ("aten::_cudnn_init_dropout_state", datetime.date(2020, 7, 30)),
    ("aten::sparse_coo_tensor", datetime.date(2020, 7, 30)),
    ("aten::_sparse_coo_tensor_with_dims", datetime.date(2020, 7, 30)),
    ("aten::_sparse_coo_tensor_with_dims_and_tensors", datetime.date(2020, 7, 30)),
    ("aten::__lshift__", datetime.date(2020, 7, 30)),
    ("aten::__rshift__", datetime.date(2020, 7, 30)),
    ("aten::__round_to_zero_floordiv", datetime.date(2020, 7, 30)),
    ("aten::gcd", datetime.date(2020, 7, 30)),
    ("aten::unflatten", datetime.date(2020, 8, 14)),
    ("aten::linalg_outer", datetime.date(2020, 8, 30)),
    # WARNING: overload name here doesn't do anything
    ("aten::linalg_outer.out", datetime.date(2020, 8, 30)),
    ("aten::linalg_norm", datetime.date(2020, 9, 30)),
    ("aten::linalg_norm.ord_str", datetime.date(2020, 9, 30)),
    ("aten::linalg_norm.out", datetime.date(2020, 9, 30)),
    ("aten::linalg_norm.ord_str_out", datetime.date(2020, 9, 30)),
    ("aten::_compute_linear_combination", datetime.date(2020, 9, 1)),
    ("aten::linspace", datetime.date(2020, 9, 30)),
    ("aten::linspace.out", datetime.date(2020, 9, 30)),
    ("aten::logspace", datetime.date(2020, 9, 30)),
    ("aten::logspace.out", datetime.date(2020, 9, 30)),
    ("__getstate__", datetime.date(2020, 9, 11), "Conv[23]dPackedParams"),
    ("_caffe2::LearningRate", datetime.date(2020, 10, 1)),
    ("aten::_var", datetime.date(2020, 10, 1)),
    ("aten::_std", datetime.date(2020, 10, 1)),
    ("aten::_foreach_add_", datetime.date(2020, 10, 1)),
    ("aten::stft", datetime.date(2020, 10, 1)),
    ("aten::istft", datetime.date(2020, 10, 1)),
    ("prim::MakeTestTensor", datetime.date(2020, 10, 1)),
    ("preprocess", datetime.date(2020, 10, 1)),
    ("compile", datetime.date(2020, 10, 1)),
    ("execute", datetime.date(2020, 10, 1)),
<<<<<<< HEAD
    ("aten::_foreach_add", datetime.date(2020, 10, 1)),
    ("aten::_foreach_sub_", datetime.date(2020, 10, 1)),
    ("aten::_foreach_div", datetime.date(2020, 10, 1)),
    ("aten::_foreach_sub", datetime.date(2020, 10, 1)),
=======
    ("aten::_addr", datetime.date(2020, 10, 31)),
    ("aten::_addr_", datetime.date(2020, 10, 31)),
    ("aten::_addr.out", datetime.date(2020, 10, 31)),
>>>>>>> 00e704e7
]


def allow_listed(schema, allow_list):
    for item in allow_list:
        if item[1] < datetime.date.today():
            continue
        regexp = re.compile(item[0])
        if regexp.search(schema.name):
            if len(item) > 2:
                # if arguments regex is present, use it
                regexp_args = re.compile(item[2])
                return bool(regexp_args.search(str(schema)))
            return True
    return False


# The nightly will fail to parse newly added syntax to schema declarations
# Add new schemas that will fail the nightly here
dont_parse_list = [
    ("_TorchScriptTesting.*", datetime.date(2099, 9, 17)),
    ("test_backend", datetime.date(2099, 9, 17)),
]


def dont_parse(schema_line):
    for item in dont_parse_list:
        if item[1] < datetime.date.today():
            continue
        regexp = re.compile(item[0])
        if regexp.search(schema_line):
            return True
    return False


def check_bc(existing_schemas):
    new_schemas = torch._C._jit_get_all_schemas()
    new_schemas += torch._C._jit_get_custom_class_schemas()
    new_schema_dict = defaultdict(list)
    for s in new_schemas:
        new_schema_dict[s.name].append(s)

    is_bc = True
    broken_ops = []
    for existing_schema in existing_schemas:
        if allow_listed(existing_schema, allow_list):
            print("schema: ", str(existing_schema), " found on allowlist, skipping")
            continue
        print("processing existing schema: ", str(existing_schema))
        matching_new_schemas = new_schema_dict.get(existing_schema.name, [])
        found = False
        for matching_new_schema in matching_new_schemas:
            if matching_new_schema.is_backward_compatible_with(existing_schema):
                found = True
                break
        if not found:
            print(
                "Can NOT find backward compatible schemas after changes "
                "for schema {} from the following candidates:\n[\n{}\n]".format(
                    str(existing_schema),
                    "\n\t".join(str(s) for s in matching_new_schemas),
                )
            )
            # TODO Print out more details about why candidates don't match.
            broken_ops.append(str(existing_schema))
            is_bc = False
    if is_bc:
        print("Found backward compatible schemas for all existing schemas")
    else:
        print(
            "The PR is introducing backward incompatible changes to the "
            "operator library. Please contact PyTorch team to confirm "
            "whether this change is wanted or not. \n\nBroken ops: "
            "[\n\t{}\n]".format("\n\t".join(broken_ops))
        )
    return is_bc


if __name__ == "__main__":
    parser = argparse.ArgumentParser(description="Process some integers.")
    parser.add_argument(
        "--existing-schemas",
        help="filename to load existing schemas",
        type=str,
        default="schemas.txt",
    )
    args = parser.parse_args()
    existing_schema_dict = dict()
    slist = []
    with open(args.existing_schemas, "r") as f:
        while True:
            line = f.readline()
            if not line:
                break

            if dont_parse(line.strip()):
                print("Not parsing schema line: ", line.strip())
                continue
            s = parse_schema(line.strip())
            slist.append(s)

    if not check_bc(slist):
        sys.exit(1)<|MERGE_RESOLUTION|>--- conflicted
+++ resolved
@@ -99,16 +99,13 @@
     ("preprocess", datetime.date(2020, 10, 1)),
     ("compile", datetime.date(2020, 10, 1)),
     ("execute", datetime.date(2020, 10, 1)),
-<<<<<<< HEAD
+    ("aten::_addr", datetime.date(2020, 10, 31)),
+    ("aten::_addr_", datetime.date(2020, 10, 31)),
+    ("aten::_addr.out", datetime.date(2020, 10, 31)),
     ("aten::_foreach_add", datetime.date(2020, 10, 1)),
     ("aten::_foreach_sub_", datetime.date(2020, 10, 1)),
     ("aten::_foreach_div", datetime.date(2020, 10, 1)),
     ("aten::_foreach_sub", datetime.date(2020, 10, 1)),
-=======
-    ("aten::_addr", datetime.date(2020, 10, 31)),
-    ("aten::_addr_", datetime.date(2020, 10, 31)),
-    ("aten::_addr.out", datetime.date(2020, 10, 31)),
->>>>>>> 00e704e7
 ]
 
 

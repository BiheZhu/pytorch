#include <ATen/core/dispatch/OperatorEntry.h>
#include <ATen/core/op_registration/infer_schema.h>
#include <ATen/core/dispatch/Dispatcher.h>
#include <ATen/core/dispatch/ObservedOperators.h>

namespace c10 {
namespace impl {

namespace {
  std::string toString(c10::optional<DispatchKey> k) {
    if (k.has_value()) {
      return toString(*k);
    } else {
      return "(catch all)";
    }
  }
}

OperatorEntry::OperatorEntry(OperatorName&& operator_name)
: name_(std::move(operator_name))
, schema_()
, dispatchTable_()
, dispatchKeyExtractor_(DispatchKeyExtractor::makeUninitialized())
, manuallyBoxedKernel_()
, kernels_()
, catchAllKernel_()
, cpp_signature_()
, is_observed_(ObservedOperators::isObserved(name_))
{
  // Pick up any backend fallbacks that were registered prior to this
  // OperatorEntry being created
  updateDispatchTableFull_(c10::Dispatcher::singleton());
}

namespace {
  void checkSchema(const OperatorName& name, const FunctionSchema& from_def, const std::string& from_def_debug, const FunctionSchema& inferred, const std::string& inferred_debug) {
    c10::optional<std::string> schema_difference = findSchemaDifferences(from_def, inferred);
    if (schema_difference.has_value()) {
      TORCH_CHECK(false,
        "In registration for ", toString(name), ": expected schema of operator to be \"", toString(from_def), "\" (", from_def_debug, "), ",
        "but got inferred schema \"", toString(inferred), "\" (", inferred_debug, "). ",
        *schema_difference);
    }
  }
} // anonymous namespace

const AnnotatedKernel OperatorEntry::ambiguousAutogradOtherKernel_ = AnnotatedKernel(
    c10::KernelFunction::makeAmbiguousAutogradOther(), nullptr, "ambiguous_autogradother");

void OperatorEntry::registerSchema(FunctionSchema&& schema, std::string&& debug) {
  TORCH_INTERNAL_ASSERT(!schema_.has_value());
  for (auto i = kernels_.begin(); i != kernels_.end(); ++i) {
    for (auto j = i->second.begin(); j != i->second.end(); ++j) {
      if (j->inferred_function_schema != nullptr) {
        checkSchema(name_, schema, debug, *j->inferred_function_schema, j->debug);
      }
    }
  }
  for (auto j = catchAllKernel_.begin(); j != catchAllKernel_.end(); ++j) {
    if (j->inferred_function_schema != nullptr) {
      checkSchema(name_, schema, debug, *j->inferred_function_schema, j->debug);
    }
  }
  // NB: don't register schema until after we've checked everything!
  dispatchKeyExtractor_.registerSchema(schema);
  schema_ = AnnotatedSchema(std::move(schema), std::move(debug));
}

void OperatorEntry::deregisterSchema() {
  TORCH_INTERNAL_ASSERT(schema_.has_value());
  schema_ = c10::nullopt;
  dispatchKeyExtractor_.deregisterSchema();
}

std::list<AnnotatedKernel>::iterator OperatorEntry::registerKernel(
  const c10::Dispatcher& dispatcher,
  c10::optional<DispatchKey> dispatch_key,
  KernelFunction kernel,
  c10::optional<CppSignature> cpp_signature,
  std::unique_ptr<FunctionSchema> inferred_function_schema,
  std::string debug
) {
  // NB: cpp_signature doesn't get cleared even after the kernel that populated
  // it is deleted.  This means you could poison the value of cpp_signature_
  // with a bad signature value, and then it would permanently stay there until
  // you deregister the schema.  This can't really be fixed, because we
  // only do a typed() test once in the lifetime of a TypedOperatorHandle,
  // which means if you could validly change the type of a cpp_signature, then
  // that would also invalidate the old TypedOperatorHandles.
  if (cpp_signature.has_value()) {
    if (cpp_signature_.has_value()) {
      TORCH_INTERNAL_ASSERT(*cpp_signature == *cpp_signature_,
        "Tried to register a kernel (", debug, ") for operator ", name_," for dispatch key ", toString(dispatch_key),
        ", but the C++ function signature ", cpp_signature->name(), " mismatched with a previous kernel that had the signature ",
        cpp_signature_->name()
      );
    } else {
      cpp_signature_ = *cpp_signature;
    }
  }

  if (schema_ && inferred_function_schema) {
    checkSchema(name_, schema_->schema, schema_->debug, *inferred_function_schema, debug);
  }

  // Add the kernel to the kernels list,
  // possibly creating the list if this is the first kernel.
  // Redirect registrations to catchAll to Math.
  auto& k = dispatch_key.has_value() ? kernels_[*dispatch_key] : kernels_[DispatchKey::Math];

  if (k.size() > 0) {
    TORCH_WARN("Registering a kernel (", debug, ") for operator ", name_, " for dispatch key ", toString(dispatch_key), " that overwrote a previously registered kernel with the same dispatch key for the same operator.");
  }

  if (manuallyBoxedKernel_.has_value()) {
    kernel.setManuallyBoxedKernel_(*manuallyBoxedKernel_);
  }

  k.emplace_front(std::move(kernel), std::move(inferred_function_schema), std::move(debug));
  std::list<AnnotatedKernel>::iterator inserted = k.begin();
  // update the dispatch table, i.e. re-establish the invariant
  // that the dispatch table points to the newest kernel
  if (dispatch_key.has_value()) {
    updateDispatchTable_(dispatcher, *dispatch_key);
  } else {
    updateDispatchTableFull_(dispatcher);
  }
  return inserted;
}

void OperatorEntry::deregisterKernel_(
  const c10::Dispatcher& dispatcher,
  c10::optional<DispatchKey> dispatch_key,
  std::list<AnnotatedKernel>::iterator kernel
) {
  // Redirect registrations to catchAll to Math.
  DispatchKey dk = dispatch_key.has_value() ? *dispatch_key : DispatchKey::Math;
  auto found = kernels_.find(dk);
  TORCH_INTERNAL_ASSERT(found != kernels_.end(), "Tried to deregister a kernel for dispatch key ", toString(dispatch_key), " but there are no kernels registered for this dispatch key. The operator is ", toString(name_));
  auto& k = found->second;
  k.erase(kernel);
  if (k.empty()) {
    // the invariant says we don't want empty lists but instead remove the list from the map
    kernels_.erase(found);
  }
  updateDispatchTable_(dispatcher, dk);
}

void OperatorEntry::updateFallback(const c10::Dispatcher& dispatcher, DispatchKey dispatch_key) {
  updateDispatchTable_(dispatcher, dispatch_key);
}

const KernelFunction& OperatorEntry::computeDispatchTableEntry(const c10::Dispatcher& dispatcher, DispatchKey dispatch_key) const {
  return computeDispatchTableEntryWithDebug(dispatcher, dispatch_key).first.kernel;
}

bool OperatorEntry::hasKernelForAnyDispatchKey(DispatchKeySet ks) const {
  TORCH_INTERNAL_ASSERT(kernels_.find(DispatchKey::Undefined) == kernels_.end());
  for (auto& kv : kernels_) {
    if (ks.has(kv.first)) return true;
  }
  return false;
}

c10::optional<const AnnotatedKernel*> OperatorEntry::getKernelForDispatchKey(DispatchKey dispatch_key) const{
  auto kern_it = kernels_.find(dispatch_key);
  if (kern_it != kernels_.end()) {
    TORCH_INTERNAL_ASSERT(!kernels_.at(dispatch_key).empty());
    TORCH_INTERNAL_ASSERT(kernels_.at(dispatch_key).front().kernel.isValid());
    return c10::make_optional(&kernels_.at(dispatch_key).front());
  }
  return c10::nullopt;
}

std::pair<const AnnotatedKernel&, const char*> OperatorEntry::computeDispatchTableEntryWithDebug(const c10::Dispatcher& dispatcher, DispatchKey dispatch_key) const {
  // [Note] DispatchTable computation
  // dispatchTable contains entries for runtime dispatch keys.
  // For any dispatch key, it'll pick a kernel using the following order:
  //  (1) Use kernel if it's directly registered to this key
  //  (2) Handle runtime keys that have kernels available from alias keys
  //    (2.1) Use kernel from DispatchKey::DefaultBackend if available.
  //          This is used to register a kernel that works for all backend in inference. But it requires
  //          separate registration for Autograd keys to support training.
  //    (2.2) Use kernel from DispatchKey::Math if available.
  //          For autograd keys, we only use kernel from Math when there's no direct registration
  //          to its corresponding backend key or DefaultBackend. See Note [DefaultBackend and Math].
  //          For AutogradOther, we eagerly return ambiguousAutogradOtherKernel_ if there's registration to any of
  //          its backends and ask backend extender to request a decicated Autograd key for the backend.
  //          See Note [Ambiguity in AutogradOther kernel] for more details.
  //          A DefaultBackend kernel prevents Math kernel being used for Autograd keys, but it doesn't
  //          cause confusion for AutogradOther. It's pretty straightforward to use Autograd (if available)
  //          in this case.
  //    (2.3) Use kernel from DispatchKey::Autograd if available
  //    (2.4) Special logic to handle catchAll for Autograd keys
  //          For autograd backend keys, we use kernel from alias Math key (catchAll will be moved to Math)
  //          if there's no direct registration to the backend key.
  //          Tensor factory functions used to have no registration to Autograd key but only to catchAll.
  //          In the past we directly call into backends(filled with catchAll) after BackendSelect.
  //          Now that we first call Autograd backend keys after BackendSelect, we should fill those
  //          with catchAll as well.
  //    The implementation of (2.2) & (2.4) relies on the invariant that for a given backend,
  //    `computeDispatchTableEntryWithDebug()` will be called for that backend's autograd key after the
  //    backend key. See Note [Refresh Runtime Autograd entries in dispatchTable_]
  //  (3) Use fallthrough kernel that are registered as fallback.
  //  (4) Use catchAll kernel if available
  // Alias Key Precedence:
  //   DefaultBackend > Math > Autograd
  // Note [DefaultBackend and Math]
  //   When there're registrations to both DefaultBackend & Math & Autograd, from (2.2) we know DefaultBackend
  //   and Autograd kernels will be picked up and Math is overriden.
  //   This is fine and in practice DefaultBackend and Math shouldn't co-exist for an op.
  // TODO: Update alias key precedence after we add new alias keys AutogradDispatchCPUOrCUDA .
  // TODO: we can remove (2.4) and (4) after TypeDefault registrations are moved from catchAll to Math
  //       so that Math can populate to Autograd backend keys before fallback kernels.

  // 1. Operator registration
  if (auto direct_registration = getKernelForDispatchKey(dispatch_key)) {
    return {*direct_registration.value(), "kernel"};
  }

  // 2.1 Use DefaultBackend kernel if available.
  //     See Note [Undefined in dispatchTable_] for the special handling for Undefined.
  if (dispatch_key == DispatchKey::Undefined || isIncludedInAlias(dispatch_key, DispatchKey::DefaultBackend)) {
    if (auto default_backend_registration = getKernelForDispatchKey(DispatchKey::DefaultBackend)) {
      return {*default_backend_registration.value(), "default backend kernel"};
    }
  }

  // Note when there's direct registration to DefaultBackend, this code path will only be hit by
  // non backend keys (e.g AutogradXXX, Batched etc) due to (2.1).
  bool has_backend_kernel =
    hasKernelForAnyDispatchKey(getBackendKeySetFromAutograd(dispatch_key).add(DispatchKey::DefaultBackend));

  // 2.2. Use Math kernel if available. For autograd keys, we only use kernel from Math
  //      when there's no direct registration to its corresponding backend key or DefaultBackend.
  //      For AutogradOther, we return ambiguousAutogradOtherKernel_ if there's registration
  //      to any of its backends.
  //      See Note [Undefined in dispatchTable_] for the special handling for Undefined.
  if (dispatch_key == DispatchKey::Undefined || isIncludedInAlias(dispatch_key, DispatchKey::Math)) {
    if (auto math_registration = getKernelForDispatchKey(DispatchKey::Math)) {
      if (dispatch_key == DispatchKey::AutogradOther
          && hasKernelForAnyDispatchKey(c10::autogradother_backends)) {
        return {ambiguousAutogradOtherKernel_, "ambiguous autogradother"};
      } else if (!has_backend_kernel) {
        return {*math_registration.value(), "math kernel"};
      }
    }
  }

  // 2.3. For autograd backend keys, use kernel from DispatchKey::Autograd if available
  if (isIncludedInAlias(dispatch_key, DispatchKey::Autograd)) {
    if (auto autograd_registration = getKernelForDispatchKey(DispatchKey::Autograd)) {
      return {*autograd_registration.value(), "autograd kernel"};
    }
    // 2.4. For autograd dispatch keys, we use kernel from catchAll if there's no direct
    //      registration to the backend key or DefaultBackend. Once CatchAll is moved to Math, this should
    //      fit 2.1 and we can remove 2.4 entirely.
    if (!has_backend_kernel && !catchAllKernel_.empty()) {
      TORCH_INTERNAL_ASSERT(catchAllKernel_.front().kernel.isValid());
      // Prepare for catchAll removal, make sure it's not used in dispatchTable
      TORCH_INTERNAL_ASSERT(false);
      return {catchAllKernel_.front(), "catch all"};
    }
  }

  // 3. Backend fallback
  auto dispatch_ix = static_cast<uint8_t>(dispatch_key);
  if (dispatcher.backendFallbackKernels_[dispatch_ix].kernel.isValid()) {
    return {dispatcher.backendFallbackKernels_[dispatch_ix], "backend fallback"};
  }

  // 4. Catch all
  if (!catchAllKernel_.empty()) {
    TORCH_INTERNAL_ASSERT(catchAllKernel_.front().kernel.isValid());
    // Prepare for catchAll removal, make sure it's not used in dispatchTable
    TORCH_INTERNAL_ASSERT(false);
    return {catchAllKernel_.front(), "catch all"};
  }

  // 5. Default to error
  return {missingKernel_, "missing"};
}

// synchronizes the dispatch table entry for a given dispatch key
// with the current state of kernel registrations in the dispatcher.
// note that this is not a complete update, due to relationships between
<<<<<<< HEAD
// dispatch keys (e.g. runtime keys and their associated autograd keys).
=======
// dispatch keys (e.g. runtime keys and their associated autograd keys,
// or alias keys and their associated keysets).
>>>>>>> 15812765
// This function should be considered a private helper for updateDispatchTable_()
void OperatorEntry::updateDispatchTableEntry_(const c10::Dispatcher& dispatcher, DispatchKey dispatch_key) {
  auto dispatch_ix = static_cast<uint8_t>(dispatch_key);
  dispatchTable_[dispatch_ix] = computeDispatchTableEntry(dispatcher, dispatch_key);
  dispatchKeyExtractor_.setOperatorHasFallthroughForKey(dispatch_key, dispatchTable_[dispatch_ix].isFallthrough());
}

// synchronizes the dispatch table entries for a given dispatch key *and its
// associated keys* with the current state of kernel registrations in the
// dispatcher.
// After a kernel has been registered to a dispatch key, a call to this
// function will synchronize the dispatcher state. See e.g. registerKernel()
void OperatorEntry::updateDispatchTable_(const c10::Dispatcher& dispatcher, DispatchKey dispatch_key) {
  // Handle Undefined separately since it isn't a runtime key but we have an entry in dispatchTable_.
  // See Note [Undefined in dispatchTable_]
  if (dispatch_key == DispatchKey::Undefined) {
    updateDispatchTableEntry_(dispatcher, dispatch_key);
    return;
  }
  for (auto k : c10::getRuntimeDispatchKeySet(dispatch_key)) {
    updateDispatchTableEntry_(dispatcher, k);
  }
  // Registration to DefaultBackend and Math should be populated to Undefined.
  // We cannot do this above since Undefined cannot be represented in DispatchKeySet.
  if (dispatch_key == DispatchKey::Math || dispatch_key == DispatchKey::DefaultBackend) {
    updateDispatchTableEntry_(dispatcher, DispatchKey::Undefined);
  }
  // Note [Refresh Runtime Autograd entries in dispatchTable_]
  // Registering to backend key might affect computed entry at its Autograd backend key due to (2.1) & (2.3).
  if (c10::isBackendDispatchKey(dispatch_key)) {
    DispatchKey autograd_key = getAutogradKeyFromBackend(dispatch_key);
    updateDispatchTableEntry_(dispatcher, autograd_key);
  }
}

// does a complete update of the dispatch table, synchronizing all
// runtime dispatch keys with the current state of kernel registrations
// in the dispatcher.
// Note that we use updateDispatchTable_() to perform our per-key updating,
// even though that function is equipped to handle out-of-order updates and
// alias key updates, neither of which we send it. This is deliberate - the
// current design is more tractable with all updates funneled through a single
// per-key update mechanism, than with multiple variations that assume different
// invariants.
//
void OperatorEntry::updateDispatchTableFull_(const c10::Dispatcher& dispatcher) {
  // Note [Undefined in dispatchTable_]
  // DispatchKey Undefined is used in runtime:
  // (1) it gives people place to specify functionality that should run when there are no dispatch keys,
<<<<<<< HEAD
  //     e.g., an op without Tensor input or an empty TensorList argument
=======
  //     e.g., an op without Tensor inputs or empty TensorList arguments
>>>>>>> 15812765
  // (2) it would let us remove the explicit error checking code in the dispatch hotpath, and so when
  //     no dispatch keys are available we just slide into the undefined handler which would then raise
  //     the error message.
  // In the old world of catchAll, the only way to "register" a kernel to Undefined is by registering it to
  // catchAll. After catchAllKernel_ is removed, Undefined now can get a kernel from either DefaultBackend
  // or Math alias key so that we don't break the support. Ideally isIncludedInAlias(Undefined, Math)
  // should return true, it returns false because Undefined cannot be represented in a DispatchKeySet.
  for (uint8_t iter = 0; iter != static_cast<uint8_t>(DispatchKey::NumDispatchKeys); ++iter) {
    updateDispatchTable_(dispatcher, static_cast<DispatchKey>(iter));
  }
}

void OperatorEntry::setManuallyBoxedKernel_(const c10::Dispatcher& dispatcher, KernelFunction::InternalBoxedKernelFunction* func) {
  TORCH_INTERNAL_ASSERT(!manuallyBoxedKernel_);
  manuallyBoxedKernel_ = func;

  for (auto& kv : kernels_) {
    for (auto& k : kv.second) {
      k.kernel.setManuallyBoxedKernel_(func);
    }
  }
  for (auto& k : catchAllKernel_) {
    k.kernel.setManuallyBoxedKernel_(func);
  }

  // Refresh entries in dispatchTable_
  updateDispatchTableFull_(dispatcher);
}

void OperatorEntry::checkInvariants() const {
  if (schema_) {
    TORCH_INTERNAL_ASSERT(schema_->schema.operator_name() == name_, dumpState());
    dispatchKeyExtractor().checkInvariants(schema_->schema);
  }
  TORCH_INTERNAL_ASSERT(kernels_.find(DispatchKey::Undefined) == kernels_.end(), dumpState());
  for (const auto& kv : kernels_) {
    TORCH_INTERNAL_ASSERT(kv.second.size() > 0, dumpState());
  }
  for (uint8_t iter = 0; iter != static_cast<uint8_t>(DispatchKey::NumDispatchKeys); ++iter) {
    auto expected_k = computeDispatchTableEntry(c10::Dispatcher::singleton(), static_cast<DispatchKey>(iter));
    TORCH_INTERNAL_ASSERT(expected_k._equalsBoxedAndUnboxed(dispatchTable_[iter]),
      "Canonical state\n~~~~~~~~~~~\n", dumpState(), "\n\n"
      "Computed table:\n~~~~~~~~~~~\n", dumpComputedTable());
  }
}

std::string OperatorEntry::listAllDispatchKeys() const {
  std::ostringstream str;
  str << "[";

  bool has_kernels = false;
  for (uint8_t iter = 0; iter != static_cast<uint8_t>(DispatchKey::NumDispatchKeys); ++iter) {
    if (!dispatchTable_[iter].isValid()) {
      continue;
    }
    if (has_kernels) {
      str << ", ";
    }
    str << static_cast<DispatchKey>(iter);
    has_kernels = true;
  }
  str << "]";
  return str.str();
}

void OperatorEntry::reportError(DispatchKey dispatchKey) const {
  // If there is an invariant problem, report it now.
  checkInvariants();

  if (dispatchKey == DispatchKey::Undefined) {
    TORCH_CHECK(false,
          "There were no tensor arguments to this function (e.g., you passed an "
          "empty list of Tensors), but no fallback function is registered for schema ", name_,
          ".  This usually means that this function requires a non-empty list of Tensors.  "
          "Available functions are ", listAllDispatchKeys(), ".\n\n", dumpComputedTable())
  }

  TORCH_CHECK(false, "Could not run '", name_, "' with arguments",
          " from the '", toString(dispatchKey), "' backend. '",
          name_, "' is only available for these backends: ",
          listAllDispatchKeys(), ".\n\n", dumpComputedTable());
}

// INSPECTING DISPATCHER STATE
// ~~~~~~~~~~~~~~~~~~~~~~~~~~~
// The dumper functions purposely do not check invariants, as you might be using
// them to debug situations where the invariants are violated.

// Inspect what the computed dispatch table would be (e.g., what
// updateDispatchTableFull_ would update the dispatch table to be)
std::string OperatorEntry::dumpComputedTable() const {
  std::ostringstream oss;
  for (uint8_t i = 0; i < static_cast<uint8_t>(DispatchKey::NumDispatchKeys); i++) {
    auto k = static_cast<DispatchKey>(i);
    auto kernel_prov = computeDispatchTableEntryWithDebug(c10::Dispatcher::singleton(), k);
    if (kernel_prov.first.kernel.isValid()) {
      oss << toString(k) << ": "
          << (kernel_prov.first.kernel.isFallthrough() ? "fallthrough " : "")
          << kernel_prov.first.debug << " [" << kernel_prov.second << "]\n";
    }
  }
  return oss.str();
}

// Inspect the "canonical" information in OperatorEntry.  This only prints out
// *non-derived* information including kernels registered to alias dispatch keys;
// i.e., what the source of truth says about the operator.  This dumping function
// is appropriate for expect tests.
// This WON'T report backend fallbacks.
std::string OperatorEntry::dumpState() const {
  std::ostringstream oss;
  oss << "name: " << name_ << "\n";
  if (schema_) {
    oss << "schema: " << schema_->schema << "\n";
    oss << "debug: " << schema_->debug << "\n";
    oss << "alias analysis kind: " << toString(schema_->schema.aliasAnalysis())
        << (schema_->schema.isDefaultAliasAnalysisKind() ? " (default)" : "") << "\n";
  } else {
    oss << "schema: (none)\n";
  }

  auto print_kernel = [&](const char* k_desc, const std::list<AnnotatedKernel>& jts, bool is_alias_key=false) {
    int64_t i = 0;
    for (const auto& jt : jts) {
      oss << k_desc
          << (is_alias_key ? "[alias]" :  "")
          << (i > 0 ? " (inactive)" : "")
          << ": "
          << jt.debug << " :: "
          << (jt.inferred_function_schema ? toString(*jt.inferred_function_schema) : "(none)")
          << " [ " << jt.kernel.dumpState() << "]\n";
      i++;
    }
  };

  // Iterate over DispatchKey, not the flat hash map, so we have a stable order
  for (uint8_t i = 0; i <= static_cast<uint8_t>(DispatchKey::EndOfAliasKeys); i++) {
    auto k = static_cast<DispatchKey>(i);
    auto it = kernels_.find(k);
    if (it != kernels_.end()) {
      print_kernel(toString(k), it->second, c10::isAliasDispatchKey(k));
    }
  }
  print_kernel("catchall", catchAllKernel_);
  return oss.str();
}

}
}<|MERGE_RESOLUTION|>--- conflicted
+++ resolved
@@ -284,12 +284,8 @@
 // synchronizes the dispatch table entry for a given dispatch key
 // with the current state of kernel registrations in the dispatcher.
 // note that this is not a complete update, due to relationships between
-<<<<<<< HEAD
-// dispatch keys (e.g. runtime keys and their associated autograd keys).
-=======
 // dispatch keys (e.g. runtime keys and their associated autograd keys,
 // or alias keys and their associated keysets).
->>>>>>> 15812765
 // This function should be considered a private helper for updateDispatchTable_()
 void OperatorEntry::updateDispatchTableEntry_(const c10::Dispatcher& dispatcher, DispatchKey dispatch_key) {
   auto dispatch_ix = static_cast<uint8_t>(dispatch_key);
@@ -339,11 +335,7 @@
   // Note [Undefined in dispatchTable_]
   // DispatchKey Undefined is used in runtime:
   // (1) it gives people place to specify functionality that should run when there are no dispatch keys,
-<<<<<<< HEAD
-  //     e.g., an op without Tensor input or an empty TensorList argument
-=======
   //     e.g., an op without Tensor inputs or empty TensorList arguments
->>>>>>> 15812765
   // (2) it would let us remove the explicit error checking code in the dispatch hotpath, and so when
   //     no dispatch keys are available we just slide into the undefined handler which would then raise
   //     the error message.

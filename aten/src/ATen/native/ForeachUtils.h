#pragma once
#include <ATen/ATen.h>

namespace at {
namespace native {
namespace {

void check_nonempty_and_same_length(TensorList tensors1, TensorList tensors2, TensorList tensors3) {
  TORCH_CHECK(tensors1.size() > 0, "Tensor list must have at least one tensor.");
  TORCH_CHECK(tensors1.size() == tensors2.size(), "Tensor lists must be of the same length, got ", tensors1.size(), " and ", tensors2.size());
  TORCH_CHECK(tensors1.size() == tensors3.size(), "Tensor lists must be of the same length, got ", tensors1.size(), " and ", tensors3.size());
}

void check_nonempty_and_same_length(TensorList tensors1, TensorList tensors2, TensorList tensors3, ArrayRef<double> scalars) {
  TORCH_CHECK(tensors1.size() > 0, "Tensor list must have at least one tensor.");
  TORCH_CHECK(tensors1.size() == tensors2.size(), "Tensor lists must be of the same length, got ", tensors1.size(), " and ", tensors2.size());
  TORCH_CHECK(tensors1.size() == tensors3.size(), "Tensor lists must be of the same length, got ", tensors1.size(), " and ", tensors3.size());
  TORCH_CHECK(tensors1.size() == scalars.size(), "Tensor list must have same number of elements as scalar list, got ", tensors1.size(), " and ", scalars.size());
}

// Set of foreach API restrictions
// - All tensors must be of the same dtype
// - All corresponding tensors must be of the same size
void check_foreach_api_restrictions(TensorList tensors) {
  TORCH_CHECK(tensors.size() > 0, "Tensor list must have at least one tensor.");
  auto expected_dtype = tensors[0].dtype();

  for (const auto& t : tensors) {
    TORCH_CHECK(t.dtype() == expected_dtype, "All tensors in the tensor list must have the same dtype.");
  }
}

void check_foreach_api_restrictions(TensorList tensors1, TensorList tensors2) {
  TORCH_CHECK(tensors1.size() > 0, "Tensor list must have at least one tensor.");
  TORCH_CHECK(tensors2.size() > 0, "Tensor list must have at least one tensor.");
  TORCH_CHECK(tensors1.size() == tensors2.size(), "Tensor lists must have the same number of tensors, got ", tensors1.size(), " and ", tensors2.size());

  auto expected_dtype = tensors1[0].dtype();

  for (int i = 0; i < tensors1.size(); i++) {
    TORCH_CHECK(tensors1[i].dtype() == expected_dtype, "All tensors in the tensor list must have the same dtype.");
    TORCH_CHECK(tensors2[i].dtype() == expected_dtype, "All tensors in the tensor list must have the same dtype.");
    TORCH_CHECK(tensors1[i].sizes() == tensors2[i].sizes(), "Corresponding tensors in lists must have the same size, got ", tensors1[i].sizes(), " and ", tensors2[i].sizes());
  }
}

void check_foreach_api_restrictions(TensorList tensors, ArrayRef<double> scalars) {
  TORCH_CHECK(tensors.size() > 0, "Tensor list must have at least one tensor.");
  TORCH_CHECK(scalars.size() > 0, "Scalars list must have at least one value.");
  TORCH_CHECK(tensors.size() == scalars.size(), "Tensor list must have same number of elements as scalar list.");
}

// To go via 'fast' path, several conditions must be satisfied
// - All tensors must be on the same device
// - All tensors must have strided layout
// - All tensors must be non-overlapping and dense
// - All tensors must be on the same device
// - Resulting tensor must have the same dtype as the input one
bool can_use_fast_route(TensorList tensors, Scalar scalar) {
  TORCH_CHECK(tensors.size() > 0, "Tensor list must have at least one tensor.");

#ifdef __HIP_PLATFORM_HCC__
  return false;
#else
  auto expected_device = tensors[0].device();

  for (auto t : tensors) {
    if (t.device() != expected_device) {
      return false;
    }

    if (t.layout() != at::kStrided) {
      return false;
    }

    if (t.device() != expected_device) {
      return false;
    }

    if (!t.is_non_overlapping_and_dense()) {
      return false;
    }

    // complex scalar + integral or boolean tensor will result in complex tensor
    if (scalar.isComplex() && at::isIntegralType(t.scalar_type(), /*includeBool*/ true)) {
      return false;
    }

    // float scalar + integral or boolean tensor will result in float tensor
    if (scalar.isFloatingPoint() && at::isIntegralType(t.scalar_type(), /*includeBool*/ true)) {
      return false;
    }

    // integral scalar + boolean tensor will result in integral tensor
    if (scalar.isIntegral(/*includeBool*/ false) && t.dtype() == at::kBool) {
      return false;
    }
  }

  return true;
#endif
}

bool can_use_fast_route(TensorList tensors) {
  TORCH_CHECK(tensors.size() > 0, "Tensor list must have at least one tensor.");
  auto expected_device = tensors[0].device();

   for (auto t : tensors) {
    if (t.layout() != at::kStrided) {
      return false;
    }

    if (!t.is_non_overlapping_and_dense()) {
      return false;
    }

    if (t.device() != expected_device) {
      return false;
    }
  }

  return true;
}

bool can_use_fast_route(TensorList tensors1, TensorList tensors2) {
#ifdef __HIP_PLATFORM_HCC__
  return false;
#else
  auto expected_device = tensors1[0].device();

  for (int64_t i = 0; i < tensors1.size(); i++) {
    TORCH_CHECK(tensors1[i].sizes() == tensors2[i].sizes(), "Corresponding tensors from tensor lists have different size.");

    if (tensors1[i].device() != expected_device ||
        tensors2[i].device() != expected_device) {
      return false;
    }

    if (tensors1[i].layout() != at::kStrided ||
        tensors2[i].layout() != at::kStrided) {
      return false;
    }

    if (tensors1[i].device() != expected_device ||
        tensors2[i].device() != expected_device) {
      return false;
    }

    if (tensors1[i].strides() != tensors2[i].strides()) {
      return false;
    }

    if (!tensors1[i].is_non_overlapping_and_dense() ||
        !tensors2[i].is_non_overlapping_and_dense()) {
      return false;
    }
  }

  return true;
#endif
}

<<<<<<< HEAD
bool can_use_fast_route(TensorList tensors) {
  TORCH_CHECK(tensors.size() > 0, "Tensor list must have at least one tensor.");
#ifdef __HIP_PLATFORM_HCC__
  return false;
#else
  auto expected_device = tensors[0].device();
=======
bool can_use_fast_route(TensorList tensors1, TensorList tensors2, TensorList tensors3) {
  auto expected_device = tensors1[0].device();
>>>>>>> f06ea4bc

  for (int64_t i = 0; i < tensors1.size(); i++) {
    TORCH_CHECK(tensors1[i].sizes() == tensors2[i].sizes(), 
                "Corresponding tensors from tensor lists have different sizes, got ", tensors1[i].sizes(), " and ", tensors2[i].sizes());

    TORCH_CHECK(tensors1[i].sizes() == tensors3[i].sizes(), 
                "Corresponding tensors from tensor lists have different sizes, got ", tensors1[i].sizes(), " and ", tensors3[i].sizes());

    if (tensors1[i].device() != expected_device ||
        tensors2[i].device() != expected_device ||
        tensors3[i].device() != expected_device) {
      return false;
    }

    if (tensors1[i].layout() != at::kStrided ||
        tensors2[i].layout() != at::kStrided || 
        tensors3[i].layout() != at::kStrided) {
      return false;
    }

    if (tensors1[i].device() != expected_device ||
        tensors2[i].device() != expected_device ||
        tensors3[i].device() != expected_device) {
      return false;
    }

    if (tensors1[i].strides() != tensors2[i].strides() ||
        tensors1[i].strides() != tensors3[i].strides()) {
      return false;
    }

    if (!tensors1[i].is_non_overlapping_and_dense() ||
        !tensors2[i].is_non_overlapping_and_dense() || 
        !tensors3[i].is_non_overlapping_and_dense()) {
      return false;
    }
  }

  return true;
#endif
}

bool can_use_fast_route(TensorList tensors1, TensorList tensors2, TensorList tensors3, ArrayRef<double> scalars) {
  TORCH_CHECK(tensors1.size() == scalars.size(), "Tensor list must have same number of elements as scalar list.");
  return can_use_fast_route(tensors1, tensors2, tensors3);
}

bool can_use_fast_route(TensorList tensors, ArrayRef<double> scalars) {
  TORCH_CHECK(tensors.size() > 0, "Tensor list must have at least one tensor.");
  TORCH_CHECK(scalars.size() > 0, "Scalars list must have at least one value.");
  TORCH_CHECK(tensors.size() == scalars.size(), "Tensor list must have same number of elements as scalar list.");

#ifdef __HIP_PLATFORM_HCC__
  return false;
#else
  return can_use_fast_route(tensors);
#endif
}

}
}} // at::native<|MERGE_RESOLUTION|>--- conflicted
+++ resolved
@@ -102,6 +102,10 @@
 }
 
 bool can_use_fast_route(TensorList tensors) {
+#ifdef __HIP_PLATFORM_HCC__
+  return false;
+#else
+  auto expected_device = tensors[0].device();
   TORCH_CHECK(tensors.size() > 0, "Tensor list must have at least one tensor.");
   auto expected_device = tensors[0].device();
 
@@ -120,6 +124,7 @@
   }
 
   return true;
+#endif
 }
 
 bool can_use_fast_route(TensorList tensors1, TensorList tensors2) {
@@ -160,17 +165,11 @@
 #endif
 }
 
-<<<<<<< HEAD
-bool can_use_fast_route(TensorList tensors) {
-  TORCH_CHECK(tensors.size() > 0, "Tensor list must have at least one tensor.");
-#ifdef __HIP_PLATFORM_HCC__
-  return false;
-#else
-  auto expected_device = tensors[0].device();
-=======
 bool can_use_fast_route(TensorList tensors1, TensorList tensors2, TensorList tensors3) {
+#ifdef __HIP_PLATFORM_HCC__
+  return false;
+#else
   auto expected_device = tensors1[0].device();
->>>>>>> f06ea4bc
 
   for (int64_t i = 0; i < tensors1.size(); i++) {
     TORCH_CHECK(tensors1[i].sizes() == tensors2[i].sizes(), 

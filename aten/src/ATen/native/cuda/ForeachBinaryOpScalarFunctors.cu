--- conflicted
+++ resolved
@@ -141,13 +141,8 @@
     tensor_lists.emplace_back(std::move(tensors.vec()));
     tensor_lists.emplace_back(std::move(vec_res));
 
-<<<<<<< HEAD
     AT_DISPATCH_ALL_TYPES_AND_COMPLEX_AND3(kBool, kBFloat16, kHalf, tensors[0].scalar_type(), "foreach_binary_op_scalar_cuda", [&]() {
-        multi_tensor_apply<2>(tensor_lists, BinaryOpScalarFunctor<scalar_t, scalar_t, Op>(), scalar.to<scalar_t>());
-=======
-    AT_DISPATCH_ALL_TYPES_AND_COMPLEX_AND3(kBool, kBFloat16, kHalf, tensors[0].scalar_type(), "foreach_tensor_add_scalar_kernel_cuda", [&]() {
         multi_tensor_apply<2>(tensor_lists, BinaryOpScalarFunctor<scalar_t, Op>(), scalar.to<scalar_t>());
->>>>>>> 13d1429c
     });
     return tensor_lists[1];
 }
@@ -157,11 +152,7 @@
     std::vector<std::vector<at::Tensor>> tensor_lists; 
     tensor_lists.emplace_back(std::move(tensors.vec()));
 
-<<<<<<< HEAD
-    AT_DISPATCH_ALL_TYPES_AND_COMPLEX_AND3(kBool, kBFloat16, kHalf, tensors[0].scalar_type(), "foreach_binary_op_scalar__cuda", [&]() {
-=======
-    AT_DISPATCH_ALL_TYPES_AND_COMPLEX_AND3(kBool, kBFloat16, kHalf, tensors[0].scalar_type(), "foreach_tensor_add_scalar_kernel_cuda_", [&]() {
->>>>>>> 13d1429c
+    AT_DISPATCH_ALL_TYPES_AND_COMPLEX_AND3(kBool, kBFloat16, kHalf, tensors[0].scalar_type(), "foreach_binary_op_scalar_cuda_", [&]() {
         multi_tensor_apply<1>(tensor_lists, BinaryOpScalarFunctor_<scalar_t, Op>(), scalar.to<scalar_t>());
     });
     return tensor_lists[0];

import inspect
from types import CodeType, FunctionType
<<<<<<< HEAD
from typing import Any, Optional, List, Callable
=======
from typing import Any, Callable, Optional, List, Union
>>>>>>> 9f03077e
import torch

from .node import Argument
from .graph import Graph
from .graph_module import GraphModule
from .proxy import TracerBase

HAS_VARSTUFF = inspect.CO_VARARGS | inspect.CO_VARKEYWORDS

def _find_module(root: torch.nn.Module, m: torch.nn.Module):
    for n, p in root.named_modules():
        if m is p:
            return n
    raise NameError('module is not installed as a submodule')

def _patch_function(fn: FunctionType, nargs: int) -> FunctionType:
    co = fn.__code__
    co_flags = co.co_flags & ~HAS_VARSTUFF
    co_args : tuple
    if hasattr(co, "co_posonlyargcount"):
        co_args = (
            nargs, 0,
            0, co.co_nlocals, co.co_stacksize,
            co_flags, co.co_code, co.co_consts, co.co_names,
            co.co_varnames, co.co_filename, co.co_name,
            co.co_firstlineno, co.co_lnotab, co.co_freevars,
            co.co_cellvars
        )
    else:
        co_args = (
            nargs, 0, co.co_nlocals,
            co.co_stacksize, co_flags, co.co_code, co.co_consts,
            co.co_names, co.co_varnames, co.co_filename,
            co.co_name, co.co_firstlineno, co.co_lnotab,
            co.co_freevars, co.co_cellvars)
    new_code = CodeType(*co_args)  # type: ignore
    return FunctionType(new_code, fn.__globals__, fn.__name__, fn.__defaults__, fn.__closure__)

    # we need to insert placeholder nodes for *args, and **kwargs,
    # so we can't call this function normally, otherwise it would try to unpack them
    # instead, let's make python think that args and kwargs are normay variables

class Tracer(TracerBase):
    def __init__(self):
        super().__init__()

    def create_arg(self, a: Any) -> Argument:
        # The base tracer is used to construct Graphs when there is no associated
        # module hierarchy, so it can never create parameter references.
        # The default tracer adds the ability to refer to parameters when
        # tracing modules.
        if isinstance(a, torch.nn.Parameter):
            for n, p in self.root.named_parameters():
                if a is p:
                    return self.create_node('get_attr', n, (), {})
            raise NameError('parameter is not a member of this module')
        # Tensors do not have a reliable string repr() from which they can be
        # constructed (and we probably don't want to rely on that, either), so
        # for any constant Tensor values we encounter, first search for if they
        # are an attribute of some module in the module hierarchy. If so, emit
        # a get_attr to retrieve that tensor. Otherwise, we'll store away the
        # tensor value into a special attribute on the Module s.t. we can
        # retrieve it with a get_attr.
        if isinstance(a, torch.Tensor):
            # TODO: slow
            def search_for_tensor(m : torch.nn.Module) -> Optional[List[str]]:
                """
                Search for a tensor value in the module's attributes. If it's
                found, return the qualified name of that attribute, given the
                previous `qualname_atoms`. If it's not found, recurse down into
                child submodules. If it's not found there, return None
                """
                for n, p in m.__dict__.items():
                    if a is p:
                        return [n]
                for n, c in m.named_children():
                    maybe_result : Optional[List[str]] = search_for_tensor(c)
                    if maybe_result:
                        return [n] + maybe_result
                return None
            # Retrieve the qualname for an existing Tensor attribute
            qualname_atoms : Optional[List[str]] = search_for_tensor(self.root)
            qualname = '.'.join(qualname_atoms) if qualname_atoms else None

            # Tensor was not found in the Module hierarchy, stow it away in a
            # special attribute and set the qualname to refer to that
            if not qualname:
                i = 0
                while True:
                    qualname = f'__tensor_constant{i}'
                    if not hasattr(self.root, qualname):
                        break
                    i += 1
                setattr(self.root, qualname, a)

            return self.create_node('get_attr', qualname, (), {})
        return super().create_arg(a)

    def is_leaf_module(self, m: torch.nn.Module, module_qualified_name : str) -> bool:
        """
        A method to specify whether a given `nn.Module` is a "leaf" module.

        Leaf modules are the atomic units that appear in
        the IR, referenced by `call_module` calls. By default,
        Modules in the PyTorch standard library namespace (torch.nn)
        are leaf modules. All other modules are traced through and
        their constituent ops are recorded, unless specified otherwise
        via this parameter.

        Args
        m - The module itself
        module_qualified_name - The path to root of this module. For example,
            if you have a module hierarchy where submodule `foo` contains
            submodule `bar`, which contains submodule `baz`, that module will
            appear with the qualified name `foo.bar.baz` here.
        """
        return m.__module__.startswith('torch.nn') and not isinstance(m, torch.nn.Sequential)

<<<<<<< HEAD
    def call_module(self, m: torch.nn.Module, module_qualified_name: str, forward: Callable[..., Any], args, kwargs):
        if not self.is_leaf_module(m, module_qualified_name):
            return forward(*args, **kwargs)
        return self.create_proxy('call_module', module_qualified_name, args, kwargs)

    def trace(self, root: torch.nn.Module) -> Graph:
        self.root = root
        fn = type(root).forward
=======
    def trace(self, root: Union[torch.nn.Module, Callable]) -> Graph:
        if isinstance(root, torch.nn.Module):
            self.root = root
            fn = type(root).forward
        else:
            self.root = torch.nn.Module()
            fn = root

>>>>>>> 9f03077e
        self.graph = Graph()

        assert isinstance(fn, FunctionType)
        co = fn.__code__
        total_args = co.co_argcount + co.co_kwonlyargcount
        names_iter = iter(co.co_varnames)
        args : List[Any] = []
        skip_arg_idx = 0
        if isinstance(root, torch.nn.Module):
            skip_arg_idx = 1
            next(names_iter)  # skip self
            args.append(root)

<<<<<<< HEAD
        def proxy_placeholder(name: str):
            return self.create_proxy('placeholder', name, (), {},
                                     type_expr=fn.__annotations__.get(name, None))

        args.extend(proxy_placeholder(next(names_iter)) for _ in range(1, total_args))
=======
        def make_proxy_placeholder():
            name = next(names_iter)
            return self._proxy_placeholder(name, fn.__annotations__.get(name, None))
        args.extend(make_proxy_placeholder() for _ in range(skip_arg_idx, total_args))
>>>>>>> 9f03077e

        if co.co_kwonlyargcount > 0 or co.co_flags & HAS_VARSTUFF:
            # TODO: type annotations for *args and **kwargs
            if co.co_flags & inspect.CO_VARARGS:
                args.append(proxy_placeholder('*' + next(names_iter)))
            if co.co_flags & inspect.CO_VARKEYWORDS:
                args.append(proxy_placeholder('**' + next(names_iter)))
            fn = _patch_function(fn, len(args))

        orig_call = torch.nn.Module.__call__

        def module_call_wrapper(mod, *args, **kwargs):
<<<<<<< HEAD
            module_qualified_name = _find_module(root, mod)

            def forward(*args, **kwargs):
=======
            module_qualified_name = _find_module(self.root, mod)
            if not self.is_leaf_module(mod, module_qualified_name):
>>>>>>> 9f03077e
                return orig_call(mod, *args, **kwargs)

            return self.call_module(mod, module_qualified_name, forward, args, kwargs)

        try:
            torch.nn.Module.__call__ = module_call_wrapper
            self.create_node('output', 'output', (self.create_arg(fn(*args)),), {},
                             type_expr=fn.__annotations__.get('return', None))
        finally:
            torch.nn.Module.__call__ = orig_call
        return self.graph

# Symbolic tracing API
#
# Given an `nn.Module` or function instance `root`, this function will return a `GraphModule`
# constructed by recording operations seen while tracing through `root`.
#
# Args:
#   - root - the `nn.Module` instance to trace
def symbolic_trace(root : Union[torch.nn.Module, Callable]) -> GraphModule:
    return GraphModule(root if isinstance(root, torch.nn.Module) else torch.nn.Module(), Tracer().trace(root))<|MERGE_RESOLUTION|>--- conflicted
+++ resolved
@@ -1,10 +1,6 @@
 import inspect
 from types import CodeType, FunctionType
-<<<<<<< HEAD
-from typing import Any, Optional, List, Callable
-=======
-from typing import Any, Callable, Optional, List, Union
->>>>>>> 9f03077e
+from typing import Any, Optional, List, Callable, Union
 import torch
 
 from .node import Argument
@@ -123,16 +119,11 @@
         """
         return m.__module__.startswith('torch.nn') and not isinstance(m, torch.nn.Sequential)
 
-<<<<<<< HEAD
     def call_module(self, m: torch.nn.Module, module_qualified_name: str, forward: Callable[..., Any], args, kwargs):
         if not self.is_leaf_module(m, module_qualified_name):
             return forward(*args, **kwargs)
         return self.create_proxy('call_module', module_qualified_name, args, kwargs)
 
-    def trace(self, root: torch.nn.Module) -> Graph:
-        self.root = root
-        fn = type(root).forward
-=======
     def trace(self, root: Union[torch.nn.Module, Callable]) -> Graph:
         if isinstance(root, torch.nn.Module):
             self.root = root
@@ -140,8 +131,6 @@
         else:
             self.root = torch.nn.Module()
             fn = root
-
->>>>>>> 9f03077e
         self.graph = Graph()
 
         assert isinstance(fn, FunctionType)
@@ -155,18 +144,11 @@
             next(names_iter)  # skip self
             args.append(root)
 
-<<<<<<< HEAD
         def proxy_placeholder(name: str):
             return self.create_proxy('placeholder', name, (), {},
                                      type_expr=fn.__annotations__.get(name, None))
 
-        args.extend(proxy_placeholder(next(names_iter)) for _ in range(1, total_args))
-=======
-        def make_proxy_placeholder():
-            name = next(names_iter)
-            return self._proxy_placeholder(name, fn.__annotations__.get(name, None))
-        args.extend(make_proxy_placeholder() for _ in range(skip_arg_idx, total_args))
->>>>>>> 9f03077e
+        args.extend(proxy_placeholder(next(names_iter)) for _ in range(skip_arg_idx, total_args))
 
         if co.co_kwonlyargcount > 0 or co.co_flags & HAS_VARSTUFF:
             # TODO: type annotations for *args and **kwargs
@@ -179,14 +161,9 @@
         orig_call = torch.nn.Module.__call__
 
         def module_call_wrapper(mod, *args, **kwargs):
-<<<<<<< HEAD
-            module_qualified_name = _find_module(root, mod)
+            module_qualified_name = _find_module(self.root, mod)
 
             def forward(*args, **kwargs):
-=======
-            module_qualified_name = _find_module(self.root, mod)
-            if not self.is_leaf_module(mod, module_qualified_name):
->>>>>>> 9f03077e
                 return orig_call(mod, *args, **kwargs)
 
             return self.call_module(mod, module_qualified_name, forward, args, kwargs)

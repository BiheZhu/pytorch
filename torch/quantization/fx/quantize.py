import torch
from torch.fx import (
    GraphModule,
    Proxy,
    symbolic_trace,
)

from torch.fx.graph import (
    Graph,
    Node,
    map_arg,
)

from torch.quantization import (
    propagate_qconfig_,
    convert,
)

from ..quantization_mappings import (
    get_qat_module_mappings,
)
from ..custom_module_class_mappings import (
    is_custom_module_class,
    get_observed_custom_module_class,
    mark_observed_custom_module,
    is_observed_custom_module,
)

from ..quantize import _remove_qconfig

from .pattern_utils import (
    is_match,
    get_quant_patterns,
    get_dynamic_quant_patterns,
)

from .standalone_module import (
    mark_observed_standalone_module,
    is_observed_standalone_module,
)

from .quantization_patterns import *

from .utils import (
    _parent_name,
    quantize_node,
)

from collections import OrderedDict
import copy
import re

# ------------------------
# Helper Functions
# ------------------------

# Returns a function that can get a new attribute name for module with given prefix
# for example,
# >> get_new_observer_name = get_new_attr_name_with_prefix('_observer')
# >> new_name = get_new_observer_name(module)
# new_name will be an unused attribute name on module, e.g. `_observer_1`
def get_new_attr_name_with_prefix(prefix):
    def get_new_attr_name(module):
        def get_attr_name(i):
            return prefix + str(i)
        i = 0
        attr_name = get_attr_name(i)
        while hasattr(module, attr_name):
            i += 1
            attr_name = get_attr_name(i)
        return attr_name
    return get_new_attr_name

def collect_producer_nodes(node):
    r''' Starting from a target node, trace back until we hit inpu or
    getattr node. This is used to extract the chain of operators
    starting from getattr to the target node, for example
    def forward(self, x):
      observed = self.observer(self.weight)
      return F.linear(x, observed)
    collect_producer_nodes(observed) will either return a list of nodes that produces
    the observed node or None if we can't extract a self contained graph without
    free variables(inputs of the forward function).
    '''
    nodes = [node]
    frontier = [node]
    while frontier:
        node = frontier.pop()
        all_args = list(node.args) + list(node.kwargs.values())
        for arg in all_args:
            if not isinstance(arg, Node):
                continue
            if arg.op == 'placeholder':
                # hit input, can't fold in this case
                return None
            nodes.append(arg)
            if not (arg.op == 'call_function' and arg.target == getattr):
                frontier.append(arg)
    return nodes

def graph_module_from_producer_nodes(root, producer_nodes):
    r''' Construct a graph module from extracted producer nodes
    from `collect_producer_nodes` function
    Args:
      root: the root module for the original graph
      producer_nodes: a list of nodes we use to construct the graph
    Return:
      A graph module constructed from the producer nodes
    '''
    assert len(producer_nodes) > 0, 'list of producer nodes can not be empty'
    # since we traced back from node to getattrr
    producer_nodes.reverse()
    graph = Graph()
    env = {}

    def load_arg(a):
        return map_arg(a, lambda node: env[node])
    for producer_node in producer_nodes:
        env[producer_node] = graph.node_copy(producer_node, load_arg)
    graph.set_output(load_arg(producer_nodes[-1]))
    graph_module = GraphModule(root, graph)
    return graph_module


def assert_and_get_unique_device(module):
    """
    Returns the unique device for a module, or None if no device is found.
    Throws an error if multiple devices are detected.
    """
    devices = {p.device for p in module.parameters()} | \
        {p.device for p in module.buffers()}
    assert len(devices) <= 1, (
        "prepare only works with cpu or single-device CUDA modules, "
        "but got devices {}".format(devices)
    )
    device = next(iter(devices)) if len(devices) > 0 else None
    return device

def is_activation_post_process(module):
    return (isinstance(module, torch.quantization.ObserverBase) or
            isinstance(module, torch.quantization.FakeQuantize))

def is_submodule_of_fake_quant(name, module, named_modules):
    parent_name, _ = _parent_name(name)
    return is_activation_post_process(named_modules[parent_name])

def get_flattened_qconfig_dict(qconfig_dict):
    """ flatten the global, object_type and module_name qconfig
    to the same qconfig_dict so that it can be used by
    propagate_qconfig_ function.
    "module_name_regex" is ignored for now since it's not supported
    in propagate_qconfig_, but it can be fixed later.

    For example:
    Input: {
      "": qconfig,
      "object_type": [
        (torch.add, qconfig)
      ],
      "module_name": [
        ("conv", qconfig)
      ]
    }

    Output: {
      "": qconfig,
      torch.add: qconfig,
      "conv": qconfig
    }
    """
    flattened = dict()
    if '' in qconfig_dict:
        flattened[''] = qconfig_dict['']

    def flatten_key(key):
        if key in qconfig_dict:
            for obj, qconfig in qconfig_dict[key]:
                flattened[obj] = qconfig

    flatten_key('object_type')
    flatten_key('module_name')
    return flattened

def convert_dict_to_ordered_dict(qconfig_dict):
    """ Convert dict in qconfig_dict to ordered dict
    """
    # convert a qconfig list for a type to OrderedDict
    def _convert_to_ordered_dict(key, qconfig_dict):
        qconfig_dict[key] = OrderedDict(qconfig_dict.get(key, []))

    _convert_to_ordered_dict('object_type', qconfig_dict)
    _convert_to_ordered_dict('module_name_regex', qconfig_dict)
    _convert_to_ordered_dict('module_name', qconfig_dict)

# A dictionary for querying the weight index for a given op
WEIGHT_INDEX_DICT = {
    torch.nn.functional.conv2d : [1],
    torch.nn.functional.linear : [1],
}

# weight prepacking ops
WEIGHT_PREPACK_OPS = {
    torch._ops.ops.quantized.linear_prepack,
    torch._ops.ops.quantized.linear_prepack_fp16,
    torch._ops.ops.quantized.conv2d_prepack,
}

class Quantizer:
    def __init__(self):
        # mapping from matched node to activation_post_process
        # must be filled before convert
        self.activation_post_process_map = None
        # mapping from node name to qconfig that should be used for that node
        # filled out for a model during _generate_qconfig_map
        self.qconfig_map = None
        # mapping from fully qualified module name to module instance
        # for example,
        # {
        #   '': Model(...),
        #   'linear': Linear(...),
        #   'linear.weight_fake_quant': PerChannelMinMaxObserver(...),
        # }
        self.modules = None
        # mapping from a tuple of nodes in reverse order to uninitialized
        #   QuantizeHandler subclass. For example,
        # {
        #   # match a single node
        #   (<class 'torch.nn.modules.conv.Conv3d'>:
        #     <class 'torch.quantization.fx.quantize.ConvRelu'>),
        #   # match multiple nodes in reverse order
        #   ((<function relu at 0x7f766a7360d0>, <built-in function add>):
        #     <class 'torch.quantization.fx.quantize.Add'>),
        # }
        self.patterns = None


    def _qat_swap_modules(self, root):
        convert(root, mapping=get_qat_module_mappings(), inplace=True, remove_qconfig=False)

    def _generate_qconfig_map(self,
                              root,
                              input_graph,
                              qconfig_dict):
        global_qconfig = qconfig_dict.get('', None)

        def get_module_type_qconfig(
                module_type, fallback_qconfig=global_qconfig):
            return qconfig_dict['object_type'].get(module_type, fallback_qconfig)

        def get_function_qconfig(
                function, fallback_qconfig=global_qconfig):
            return qconfig_dict['object_type'].get(function, fallback_qconfig)

        def get_module_name_regex_qconfig(
                module_name, fallback_qconfig=global_qconfig):
            for regex_pattern, qconfig in qconfig_dict['module_name_regex'].items():
                if re.match(regex_pattern, module_name):
                    # first match wins
                    return qconfig
            return fallback_qconfig

        def get_module_name_qconfig(
                module_name, fallback_qconfig=global_qconfig):
            if module_name == '':
                # module name qconfig not found
                return fallback_qconfig
            if module_name in qconfig_dict['module_name']:
                return qconfig_dict['module_name'][module_name]
            else:
                parent, _ = _parent_name(module_name)
                return get_module_name_qconfig(parent, fallback_qconfig)

        # get qconfig for module_name,
        # fallback to module_name_regex_qconfig, module_type_qconfig, global_qconfig
        # if necessary
        def get_qconfig(module_name):
            module_type_qconfig = \
                get_module_type_qconfig(type(self.modules[module_name]))
            module_name_regex_qconfig = \
                get_module_name_regex_qconfig(module_name, module_type_qconfig)
            module_name_qconfig = \
                get_module_name_qconfig(module_name, module_name_regex_qconfig)
            return module_name_qconfig

        self.qconfig_map = dict()
        for node in input_graph.nodes:
            if node.op == 'get_attr':
                module_name, _ = _parent_name(node.target)
                self.qconfig_map[node.name] = get_qconfig(module_name)
            elif node.op == 'call_function':
                # precedence: [TODO] module_name_qconfig (need scope support from fx)
                # > function_qconfig > global_qconfig
                function_qconfig = get_function_qconfig(node.target)
                self.qconfig_map[node.name] = function_qconfig
            elif node.op == 'call_method':
                self_obj = node.args[0]
                # qconfig for call_method should be the same as the `self` object for the call
                self.qconfig_map[node.name] = self.qconfig_map[self_obj.name]
            elif node.op == 'call_module':
                module_qconfig = get_qconfig(node.target)
                # regex is not supported eager mode propagate_qconfig_, we'll need to
                # set the qconfig explicitly here in case regex
                # is used
                self.modules[node.target].qconfig = module_qconfig
                self.qconfig_map[node.name] = module_qconfig

    def _prepare(self, model, qconfig_dict, inplace, is_dynamic_quant, is_standalone_module):
        """ standalone_module means it a submodule that is not inlined in parent module,
        and will be quantized separately as one unit.

        When we are preparing a standalone module:
        input of the module is observed in parent module, output of the module
        is observed in the standalone module.
        Returns:
            model(GraphModule): prepared standalone module with following attributes:
                _standalone_module_observed_input_idxs(List[Int]): a list of indexs for the graph inputs that
                                         needs to be observed in parent module
                _output_is_observed(Bool): a boolean variable indicate whether the output of the
                                   custom module is observed or not
        """
        if not inplace:
            model = copy.deepcopy(model)
        self.is_dynamic_quant = is_dynamic_quant
        if self.is_dynamic_quant:
            self.patterns = get_dynamic_quant_patterns()
        else:
            self.patterns = get_quant_patterns()

        flattened_qconfig_dict = get_flattened_qconfig_dict(qconfig_dict)
        # TODO: support regex as well
        propagate_qconfig_(model, flattened_qconfig_dict)
        if model.training:
            self._qat_swap_modules(model)

        self.modules = dict(model.named_modules())

        convert_dict_to_ordered_dict(qconfig_dict)
        # map from node name to qconfig, used in _find_matches
        self._generate_qconfig_map(model, model.graph, qconfig_dict)

        # match the patterns that will get quantized
        standalone_module_names = qconfig_dict.get('standalone_module_name', None)
        matches = self._find_matches(
            model.graph, self.modules, self.patterns, standalone_module_names)

        # find _inputs_ to matched nodes that are not quantized, these
        # have to be quantized, which requires measuring stats,
        # initialize an DefaultQuant object for each
        quants = self._find_quants(model.graph, matches)

        self.activation_post_process_map = dict()
        env = {}
        observed_graph = Graph()
        observed_node_names_set = set()

        def load_arg(a):
            return map_arg(a, lambda node: env[node.name])

        # indexes for the inputs that needs to be observed
        standalone_module_observed_input_idxs = []
        graph_inputs = []
        for node in model.graph.inputs:
            graph_inputs.append(node.name)

        get_new_observer_name = get_new_attr_name_with_prefix('activation_post_process_')

        for node in model.graph.inputs + model.graph.nodes:
            if node.name in observed_node_names_set:
                continue

            prefix = node.name + '_activation_post_process_'
            root_node, _, obj, qconfig = matches.get(node.name, (None, None, None, None))
            if root_node is None:
                if node.op == 'placeholder':
                    env[node.name] = observed_graph.placeholder(node.target)
                else:
                    env[node.name] = observed_graph.node_copy(node, load_arg)
            elif root_node is node:
                if node.op == 'placeholder':
                    env[node.name] = observed_graph.placeholder(node.target)
                else:
                    env[node.name] = observed_graph.node_copy(node, load_arg)
                if qconfig is None:
                    continue

                def insert_observer(node, observer, device):
                    get_new_observer_name = get_new_attr_name_with_prefix(prefix)
                    observer_name = get_new_observer_name(model)
                    setattr(model, observer_name, observer)
                    self.activation_post_process_map[node.name] = observer
                    env[node.name] = observed_graph.create_node('call_module', observer_name, (load_arg(node),), {})
                    observed_node_names_set.add(node.name)
                    if device:
                        getattr(model, observer_name).to(device)

                if isinstance(obj, CustomModuleQuantizeHandler):
                    custom_module = self.modules[node.target]
                    observed_custom_module_class = \
                        get_observed_custom_module_class(type(custom_module))
                    observed_custom_module = \
                        observed_custom_module_class.from_float(custom_module)
                    mark_observed_custom_module(observed_custom_module, type(custom_module))
                    parent_name, name = _parent_name(node.target)
                    setattr(self.modules[parent_name], name, observed_custom_module)

                # index for input of custom module that needs to be observed in parent
                standalone_module_input_idxs = None
                if isinstance(obj, StandaloneModuleQuantizeHandler):
                    # observe standalone module
                    standalone_module = self.modules[node.target]
                    traced_standalone_module = symbolic_trace(standalone_module)
                    if self.is_dynamic_quant:
                        prepare = torch.quantization.quantize_fx._prepare_dynamic_standalone_module_fx
                    else:
                        prepare = torch.quantization.quantize_fx._prepare_standalone_module_fx
                    observed_standalone_module = prepare(traced_standalone_module, {'': qconfig})
                    observed_standalone_module.qconfig = qconfig
                    standalone_module_input_idxs = observed_standalone_module._standalone_module_observed_input_idxs
                    observed_standalone_module = mark_observed_standalone_module(observed_standalone_module)
                    parent_name, name = _parent_name(node.target)
                    setattr(self.modules[parent_name], name, observed_standalone_module)
                    self.modules[node.target] = observed_standalone_module


                # don't need to insert observer for output in dynamic quantization
                if self.is_dynamic_quant:
                    continue

                # inserting observers for output of observed module, or mark the output
                # as observed
                if isinstance(obj, CopyNode):
                    assert node.op in [
                        'call_module',
                        'call_function',
                        'call_method'], \
                        'CopyNode of type ' + node.op + ' is not handled'

                    def is_observed(input_arg):
                        if isinstance(input_arg, Node):
                            return input_arg.name in observed_node_names_set
                        elif isinstance(input_arg, list):
                            return all(map(is_observed, input_arg))
                    # propagate observed property from input
                    if is_observed(node.args[0]):
                        observed_node_names_set.add(node.name)
                elif (isinstance(obj, Add) or isinstance(obj, Mul)) and not obj.all_nodes:
                    if node.args[0].name in observed_node_names_set:
                        observed_node_names_set.add(node.name)
                elif isinstance(obj, StandaloneModuleQuantizeHandler):
                    assert node.op == 'call_module'
                    output_is_observed = self.modules[node.target]._output_is_observed
                    if output_is_observed:
                        observed_node_names_set.add(node.name)
                elif qconfig is not None and obj.all_nodes:
                    # observer for outputs
                    new_observer = qconfig.activation()
                    # respect device affinity when adding observers
                    device = assert_and_get_unique_device(model)
                    insert_observer(node, new_observer, device)

                # insert observer for input of standalone module
                if standalone_module_input_idxs is not None:
                    for idx in standalone_module_input_idxs:
                        if node.args[idx].name not in observed_node_names_set:
                            new_observer = qconfig.activation()
                            device = assert_and_get_unique_device(model)
                            insert_observer(node.args[idx], new_observer, device)
            else:
                env[node.name] = observed_graph.node_copy(node, load_arg)

            if node.name not in observed_node_names_set and node.name in quants:
                if is_standalone_module and node.name in graph_inputs:
                    # we'll insert observer for input of standalone module
                    # in parent graph
                    standalone_module_observed_input_idxs.append(graph_inputs.index(node.name))
                    continue
                get_new_observer_name = get_new_attr_name_with_prefix(prefix)
                observer_name = get_new_observer_name(model)
                _, qconfig, is_weight = quants[node.name]
                if qconfig is not None:
                    # TODO: use insert_observer
                    new_observer = \
                        qconfig.weight() if is_weight else qconfig.activation()
                    # respect device affinity when adding observers
                    device = assert_and_get_unique_device(model)
                    if device:
                        new_observer.to(device)
                    self.activation_post_process_map[node.name] = new_observer
                    setattr(model, observer_name, self.activation_post_process_map[node.name])
                    env[node.name] = observed_graph.create_node('call_module', observer_name, (load_arg(node),), {})
                    observed_node_names_set.add(node.name)
<<<<<<< HEAD
        observed_graph.set_output(load_arg(model.graph.output))
=======
>>>>>>> f235efb5

        observed_graph.output(load_arg(model.graph.result))
        model = GraphModule(model, observed_graph)
        self.save_state(model)
        if is_standalone_module:
            assert isinstance(model.graph.result, Node), \
                'standalone module returning dict is not yet supported'
            # indicator for whether output is observed or not.
            # This used for correctly quantize standalone modules
            output_is_observed = model.graph.result.name in observed_node_names_set
            model._standalone_module_observed_input_idxs = standalone_module_observed_input_idxs
            model._output_is_observed = output_is_observed
        return model

    def save_state(self, observed):
        observed._activation_post_process_map = self.activation_post_process_map
        observed._patterns = self.patterns
        observed._qconfig_map = self.qconfig_map

    def restore_state(self, observed):
        err_msg = 'please make sure the model is produced by prepare'
        assert hasattr(observed, '_activation_post_process_map'), 'did not found ' + \
            '_activation_post_process attribute ' + err_msg
        assert hasattr(observed, '_patterns'), 'did not found ' + \
            '_patterns attribute ' + err_msg
        assert hasattr(observed, '_qconfig_map'), 'did not found ' + \
            '_qconfig_map attribute ' + err_msg
        self.activation_post_process_map = observed._activation_post_process_map
        self.patterns = observed._patterns
        self.qconfig_map = observed._qconfig_map

    def prepare(self, model, qconfig_dict, inplace=False, is_standalone_module=False):
        return self._prepare(model, qconfig_dict, inplace, is_dynamic_quant=False, is_standalone_module=is_standalone_module)

    def prepare_dynamic(self, model, qconfig_dict, inplace=False, is_standalone_module=False):
        return self._prepare(model, qconfig_dict, inplace, is_dynamic_quant=True, is_standalone_module=is_standalone_module)

    def _run_weight_observers(self, observed):
        r''' Extract the subgraph that produces the weight for dynamically quantized
        node and run the subgraph to observe the weight.
        Note that the observers of dynamically quantized modules are run during
        the conversion step.
        '''
        for node in observed.graph.nodes:
            if node.op == 'call_function' and node.target in WEIGHT_INDEX_DICT:
                for i, node_arg in enumerate(node.args):
                    if i in WEIGHT_INDEX_DICT[node.target]:
                        # node_arg is weight
                        weight_observer_nodes = collect_producer_nodes(node_arg)
                        if weight_observer_nodes is not None:
                            weight_observer_module = graph_module_from_producer_nodes(
                                observed, weight_observer_nodes)
                            # run the weight observer
                            weight_observer_module()
        return

    def _convert(self, model, inplace=False, debug=False, is_dynamic_quant=False, is_standalone_module=False):
        """ standalone_module means it a submodule that is not inlined in parent module,
        and will be quantized separately as one unit.
        For standalone module: the inputs will be quantized by parent module,
        checks `_standalone_module_observed_input_idxs` of
        input observed model and will treat these inputs as quantized
        also will not dequantize the final output.
        Returns a quantized standalone module which accepts quantized input(if needed)
        and produces quantized output (if needed).
        """
        self.restore_state(model)
        if not inplace:
            model = copy.deepcopy(model)
        self.is_dynamic_quant = is_dynamic_quant
        # run weight observers before inserting quant dequant nodes
        # for dynamic quantization
        if self.is_dynamic_quant:
            self._run_weight_observers(model)

        # move to cpu since we only have quantized cpu kernels
        model.eval().cpu()
        self.modules = dict(model.named_modules())

        matches = self._find_matches(model.graph, self.modules, self.patterns)

        quants = self._find_quants(model.graph, matches)

        self.quantized_graph = Graph()
        env = {}
        quant_env = {}

        graph_inputs = []
        for node in model.graph.inputs:
            graph_inputs.append(node.name)

        def load_non_quantized(n):
            if n.name not in env:
                assert n.name in quant_env, \
                    'trying to load float node but did not find node:' + n.name + \
                    ' in quantized or non quantized environment, env: ' + str(env) + \
                    ' quant_env:' + str(quant_env)
                env[n.name] = Proxy(quant_env[n.name]).dequantize().node
            return env[n.name]

        def load_quantized(n):
            if n.name not in quant_env:
                assert n.name in env, \
                    'trying to load quantized node but did not find node:' + n.name + \
                    ' in float environment:' + str(env)
                assert n.name in quants, 'did not find quant object for node:' + n.name
                quant = quants[n.name][0]
                quant_env[n.name] = quant.convert(self, env[n.name])
            return quant_env[n.name]

        def load_x(n):
            assert n.name in env or n.name in quant_env, \
                'node ' + n.name + ' does not exist in either environment'
            if n.name in quant_env:
                return quant_env[n.name]
            else:
                return env[n.name]

        def load_arg(quantized):
            """
            Input: quantized, which can be None, list, boolean or tuple
              - if quantized is a list or tuple, then arg should be a list and the args with corresponding
                indexes will be quantized
              - if quantized is a boolean, then all args will be quantized/not quantized
              - if quantized is None, then we'll load the node as long as it exists

            Output: fn which takes arg_or_args, and loads them from the corresponding
              environment depending on the value of quantized.
            """
            assert quantized is None or isinstance(quantized, (tuple, list, bool)), type(quantized)

            def load_arg_impl(arg_or_args):
                if quantized is None:
                    return map_arg(arg_or_args, load_x)
                if isinstance(quantized, bool):
                    return map_arg(arg_or_args, load_quantized if quantized else load_non_quantized)
                elif isinstance(quantized, (tuple, list)):
                    assert isinstance(arg_or_args, (tuple, list)), arg_or_args
                    loaded_args = []
                    # for now, we only support quantizing positional arguments
                    for i, a in enumerate(arg_or_args):
                        if i in quantized:
                            loaded_args.append(map_arg(a, load_quantized))
                        else:
                            loaded_args.append(map_arg(a, load_non_quantized))
                    return type(arg_or_args)(loaded_args)
            return load_arg_impl

        def is_quantized(node):
            if isinstance(node, Node):
                assert node.name in env or node.name in quant_env, 'Expecting node to be in the environment'
                # there might be nodes appearing in both environemnts, but quant_env will take
                # precedence
                if node.name in quant_env:
                    return True
                elif node.name in env:
                    return False
            elif isinstance(node, list):
                quantized = map(is_quantized, node)
                if all(quantized):
                    return True
                elif not any(quantized):
                    return False
                else:
                    raise Exception("partially quantized inputs in list not handled yet")

        for node in model.graph.inputs + model.graph.nodes:
            root_node, matched, obj, qconfig = matches.get(node.name, (None, None, None, None))
            if root_node is node:
                if qconfig is None:
                    result = self.quantized_graph.node_copy(node, load_non_quantized)
                    quantized = False
                else:
                    result = obj.convert(self, node, load_arg)
                    if node.op == 'call_module' and is_observed_standalone_module(self.modules[node.target]):
                        quantized = self.modules[node.target]._output_is_observed
                    else:
                        quantized = True

                    # Need to get correct quantized/non-quantized state for the output of CopyNode
                    if isinstance(obj, CopyNode):
                        assert node.op in [
                            'call_module',
                            'call_function',
                            'call_method'], \
                            'CopyNode of type ' + node.op + ' is not handled'
                        quantized = is_quantized(node.args[0])

                    # output of dynamic quantization is not quantized
                    if self.is_dynamic_quant:
                        quantized = False

                if quantized:
                    quant_env[node.name] = result
                else:
                    env[node.name] = result
                continue
            elif root_node is not None:
                continue

            # handle activation post process calls
            if node.op == 'call_module':
                if is_activation_post_process(self.modules[node.target]):
                    observer_module = self.modules[node.target]
                    prev_node = node.args[0]
                    if observer_module.dtype == torch.float16:
                        # activations are not quantized for
                        # fp16 dynamic quantization
                        # copy the activaiton_post_process node here
                        # since we may need it when we insert prepack
                        # op for weight of linear, this will be removed
                        # later in a separate pass
                        env[node.name] = self.quantized_graph.node_copy(node, load_non_quantized)
                        continue
                    if prev_node.name in quant_env:
                        # if previous node is already quantized, we'll just remove the activation_post_process
                        quant_env[node.name] = quant_env[prev_node.name]
                        continue
                    # replace activation post process with quantization ops
                    root_module = self.modules['']
                    quant_env[node.name] = quantize_node(
                        root_module, self.quantized_graph,
                        load_non_quantized(node.args[0]), observer_module)
                    continue
            if is_standalone_module and node.op == 'placeholder' and \
               graph_inputs.index(node.name) in model._standalone_module_observed_input_idxs:
                # the node is quantized in parent module
                quant_env[node.name] = self.quantized_graph.placeholder(node.target)
            else:
<<<<<<< HEAD
                env[node.name] = self.quantized_graph.node_copy(node, load_non_quantized)
        self.quantized_graph.set_output(map_arg(model.graph.output, load_non_quantized))
=======
                # dequantize inputs for the node that are not quantized
                if node.op == 'placeholder':
                    env[node.name] = self.quantized_graph.placeholder(node.target)
                else:
                    env[node.name] = self.quantized_graph.node_copy(node, load_non_quantized)

        if is_standalone_module:
            # result are kepted quantized in the quantized standalone module
            graph_output = map_arg(model.graph.result, load_x)
        else:
            graph_output = map_arg(model.graph.result, load_non_quantized)
        self.quantized_graph.output(graph_output)
>>>>>>> f235efb5

        # remove activation post process
        act_post_process_removed_graph = Graph()
        env = {}

        def load_arg(a):
            return map_arg(a, lambda n: env[n.name])
        for inp in self.quantized_graph.inputs:
            env[inp.name] = act_post_process_removed_graph.placeholder(inp.target)
        for node in self.quantized_graph.nodes:
            if node.op == 'call_module' and \
               is_activation_post_process(self.modules[node.target]):
                # remove activation post process node
                env[node.name] = env[node.args[0].name]
            else:
                env[node.name] = act_post_process_removed_graph.node_copy(node, load_arg)
        act_post_process_removed_graph.set_output(map_arg(self.quantized_graph.output, load_arg))

        module_dict = dict(model.named_modules())
        to_be_removed = []
        for name, module in model.named_modules():
            if is_activation_post_process(module) and not is_submodule_of_fake_quant(name, module, module_dict):
                to_be_removed.append(name)
        for n in to_be_removed:
            delattr(model, n)
        _remove_qconfig(model)
        model = GraphModule(model, act_post_process_removed_graph)
        return model

    # Trace back from the weight node util we hit getattr, reconstruct the graph module
    # with the traced nodes and run the graph module to pack the weight. then replace
    # the original chain of ops with the packed weight.
    def _fold_weight(self, quantized):
        packed_weights = dict()
        # map from folded node name to the prepacked weight name
        folded_nodes = dict()
        # get packed weights
        for node in quantized.graph.nodes:
            if node.op == 'call_function' and node.target in WEIGHT_PREPACK_OPS:
                nodes_to_fold = collect_producer_nodes(node)
                if nodes_to_fold is not None:
                    for node_to_fold in nodes_to_fold:
                        folded_nodes[node_to_fold.name] = node

                    prepacking_module = graph_module_from_producer_nodes(
                        quantized, nodes_to_fold)
                    packed_weight = prepacking_module()
                    packed_weights[node.name] = packed_weight

        # remove folded nodes and replace the prepacking node with getattr
        folded_graph = Graph()
        env = {}

        def load_arg(a):
            return map_arg(a, lambda node: env[node.name])
        get_new_packed_weight_name = get_new_attr_name_with_prefix('_fx_pass_packed_weight_')
        quantized_root = quantized
        quantized_graph = quantized.graph
        for inp in quantized_graph.inputs:
            env[inp.name] = folded_graph.placeholder(inp.target)
        for node in quantized_graph.nodes:
            prepack_node = folded_nodes.get(node.name, None)
            if prepack_node is node:
                packed_weight = packed_weights[node.name]
                # add a prepacked attribute to root
                packed_weight_name = get_new_packed_weight_name(quantized_root)
                setattr(quantized_root, packed_weight_name, packed_weight)
                # replace prepack node with a getattr node
                env[node.name] = folded_graph.create_node(
                    'get_attr', packed_weight_name, (), {})
            elif prepack_node is not None:
                # remove the foled node
                continue
            else:
                # copy other nodes
                env[node.name] = folded_graph.node_copy(node, load_arg)
        folded_graph.set_output(load_arg(quantized_graph.output))
        quantized = GraphModule(quantized_root, folded_graph)
        return quantized

    def convert(self, model, inplace=False, debug=False, is_dynamic=False, is_standalone_module=False):
        quantized = self._convert(model, inplace, debug, is_dynamic, is_standalone_module)
        if not debug:
            quantized = self._fold_weight(quantized)
        return quantized

    def _find_matches(self, graph, modules, patterns, standalone_module_names=None):
        """
        Matches the nodes in the input graph to quantization patterns, and
        outputs the information needed to quantize them in future steps.

        Inputs:
          - graph: an fx.Graph object
          - modules: a mapping of fully qualified module name to instance,
              for example, {'foo': ModuleFoo, ...}
          - patterns: a mapping from a tuple of nodes in reverse order to
              uninitialized QuantizeHandler subclass.

        Outputs a map of
          node_name ->
            (node, matched_values, QuantizeHandler instance, qconfig)

        For example, {
          'relu_1': (relu_1, [relu_1], <CopyNode instance>, QConfig(...)),
          ...
        }
        """
        match_map = {}
        all_matched = set()

        def record_match(pattern, node, matched):
            if isinstance(pattern, tuple):
                s, *args = pattern
                record_match(s, node, matched)
                if pattern[0] is not getattr:
                    for subpattern, arg in zip(args, node.args):
                        record_match(subpattern, arg, matched)
            else:
                matched.append(node)

        for node in reversed(graph.nodes):
            if node.name not in match_map and node.name not in all_matched:
                for pattern, value in patterns.items():
                    if is_match(modules, node, pattern):
                        matched = []
                        record_match(pattern, node, matched)
                        for n in matched:
                            match_map[n.name] = (node, matched, value(self, node), self.qconfig_map[n.name])
                            all_matched.add(n.name)
                        # break after finding the first match
                        break

        # add custom module instances to the match result
        for node in graph.nodes:
            if node.op == 'call_module' and \
               (is_custom_module_class(type(self.modules[node.target])) or
                    is_observed_custom_module(self.modules[node.target])):
                custom_module_qconfig = self.qconfig_map[node.name]
                match_map[node.name] = (
                    node, [node], CustomModuleQuantizeHandler(self, node), custom_module_qconfig)

        def is_standalone_module(module_path):
            if standalone_module_names is None:
                return False
            return module_path in standalone_module_names

        # add standalone modules to the match
        for node in graph.nodes:
            if node.op == 'call_module' and \
               (is_standalone_module(node.target) or
                    is_observed_standalone_module(self.modules[node.target])):
                # add node to matched nodes
                custom_module_qconfig = self.qconfig_map[node.name]
                match_map[node.name] = (
                    node, [node], StandaloneModuleQuantizeHandler(self, node), custom_module_qconfig)

        return match_map

    def _find_quants(self, graph, matches):
        """
        Takes the nodes in the input graph and pending matches, and finds and
        returns the input and output nodes which need to be quantized.

        Inputs:
          - graph: an fx.Graph object
          - matches: output of self._find_matches function

        Outputs a map of
          node_name -> (QuantizeHandler instance (always DefaultQuant), qconfig)
        """
        quants = {}

        def visit(node, qconfig):
            def visit_arg(arg):
                # note: we have to measure quantization information
                # even for nodes where we might not use it because it is already
                # quantized. This is because each match has the option to
                # say NotImplemented (if for instance, it is an __add__ and the data type is not appropriate)
                is_weight = False
                if isinstance(node, Node) and node.op == 'call_function' and node.target in WEIGHT_INDEX_DICT:
                    for i, node_arg in enumerate(node.args):
                        if arg is node_arg and i in WEIGHT_INDEX_DICT[node.target]:
                            is_weight = True
                if (not self.is_dynamic_quant) or is_weight:
                    # overwrite previous quant config
                    quants[arg.name] = (DefaultQuant(self, arg), qconfig, is_weight)
            return visit_arg

        for node in graph.nodes:
            if node.name in matches:
                root_node, matched, obj, qconfig = matches[node.name]
                # don't attach observer/fake_quant for CopyNode
                if isinstance(obj, CopyNode):
                    qconfig = None
                if root_node is node:
                    # matched[-1] is the first op in the sequence and
                    # matched[0] is the last op in the sequence
                    # inputs
                    map_arg(matched[-1].args, visit(matched[-1], qconfig))
                    map_arg(matched[-1].kwargs, visit(matched[-1], qconfig))
                    # output
                    if isinstance(obj, StandaloneModuleQuantizeHandler):
                        # we don't insert observer for output of custom
                        # module
                        continue
                    map_arg(matched[0], visit(None, qconfig))
        return quants<|MERGE_RESOLUTION|>--- conflicted
+++ resolved
@@ -489,20 +489,15 @@
                     setattr(model, observer_name, self.activation_post_process_map[node.name])
                     env[node.name] = observed_graph.create_node('call_module', observer_name, (load_arg(node),), {})
                     observed_node_names_set.add(node.name)
-<<<<<<< HEAD
         observed_graph.set_output(load_arg(model.graph.output))
-=======
->>>>>>> f235efb5
-
-        observed_graph.output(load_arg(model.graph.result))
         model = GraphModule(model, observed_graph)
         self.save_state(model)
         if is_standalone_module:
-            assert isinstance(model.graph.result, Node), \
+            assert isinstance(model.graph.output, Node), \
                 'standalone module returning dict is not yet supported'
             # indicator for whether output is observed or not.
             # This used for correctly quantize standalone modules
-            output_is_observed = model.graph.result.name in observed_node_names_set
+            output_is_observed = model.graph.output.name in observed_node_names_set
             model._standalone_module_observed_input_idxs = standalone_module_observed_input_idxs
             model._output_is_observed = output_is_observed
         return model
@@ -722,10 +717,6 @@
                 # the node is quantized in parent module
                 quant_env[node.name] = self.quantized_graph.placeholder(node.target)
             else:
-<<<<<<< HEAD
-                env[node.name] = self.quantized_graph.node_copy(node, load_non_quantized)
-        self.quantized_graph.set_output(map_arg(model.graph.output, load_non_quantized))
-=======
                 # dequantize inputs for the node that are not quantized
                 if node.op == 'placeholder':
                     env[node.name] = self.quantized_graph.placeholder(node.target)
@@ -734,11 +725,10 @@
 
         if is_standalone_module:
             # result are kepted quantized in the quantized standalone module
-            graph_output = map_arg(model.graph.result, load_x)
+            graph_output = map_arg(model.graph.output, load_x)
         else:
-            graph_output = map_arg(model.graph.result, load_non_quantized)
-        self.quantized_graph.output(graph_output)
->>>>>>> f235efb5
+            graph_output = map_arg(model.graph.output, load_non_quantized)
+        self.quantized_graph.set_output(graph_output)
 
         # remove activation post process
         act_post_process_removed_graph = Graph()

--- conflicted
+++ resolved
@@ -89,14 +89,12 @@
     // execution on the GPUs
     bool finishedGPUExecution();
 
-<<<<<<< HEAD
-    // Helper function that sets an exception_ptr on the WorkNCCL object.
-    void setException(std::exception_ptr exception_ptr);
-=======
     // Get a Future object that will be marked as completed internally.
     // It actually returns a FutureNCCL object which is a sub class Future.
     c10::intrusive_ptr<c10::ivalue::Future> getFuture() override;
->>>>>>> 84f32451
+
+    // Helper function that sets an exception_ptr on the WorkNCCL object.
+    void setException(std::exception_ptr exception_ptr);
 
    protected:
     // The cached list of CUDA devices to operate on

#pragma once

#include <iostream>
#include <list>
#include <mutex>
#include <thread>
#include <unordered_map>

#include <c10d/NCCLUtils.hpp>
#include <c10d/ProcessGroup.hpp>
#include <c10d/Store.hpp>

#include <ATen/cuda/CUDAContext.h>
#include <ATen/cuda/CUDAEvent.h>
#include <c10/core/StreamGuard.h>

namespace c10d {

// Environment variable which controls whether or not wait() is blocking or
// non-blocking.
constexpr const char* NCCL_BLOCKING_WAIT = "NCCL_BLOCKING_WAIT";

// Environment variable which controls whether or not we perform Async Error
// Handling with NCCL.
constexpr const char* NCCL_ASYNC_ERROR_HANDLING = "NCCL_ASYNC_ERROR_HANDLING";

// ProcessGroupNCCL implements NCCL bindings for c10d.
//
// All functions of the class are expected to be called in the same order
// across all processes in the process group.  This is the only way that we
// can guarantee to match up the same calls among all processes.
//
// All NCCL functions provided by this class are asynchronous functions. More
// specifically, each NCCL call is scheduled on a separate CUDA stream that is
// different from the current CUDA stream. This is for the purpose of
// achieving potentially concurrency and better performance. As a result,
// it is the callers' responsibility to make sure that the CUDA stream their
// code works on needs to wait for the NCCL operation from
// this class.
//
// This can be done by calling:
//
// either WorkNCCL::wait() or WorkNCCL::synchronize(), both achieves the same
// functionality and are synonyms.
//
// Also note that WorkNCCL::finishedGPUExecution() is a helper function only
// provided by ProcessGroupNCCL to check if the NCCL operation of WorkNCCL has
// finished execution on the GPU (not just scheduled).
//
// Example on using the NCCL process group
//
//   ProcessGroupNCCL pg(store, rank, size);
//   std::shared_ptr<WorkNCCL> work = pg.allreduce(tensors);
//
//   // At this point, NCCL kernel has already by queued successfully
//   // Now, let current stream wait for the NCCL to finish, this function is
//   // async operation as well
//
//   work->wait()
//
//   // Now continue on other work in the current stream.
class ProcessGroupNCCL : public ProcessGroup {
 public:
  class WorkNCCL : public ProcessGroup::Work,
                   public std::enable_shared_from_this<WorkNCCL> {
   public:
    // Constructor takes a list of CUDA devices
    WorkNCCL(const std::vector<at::Device>& devices, int rank, OpType opType);
    // Copy constructor doing partial copy without outputs_. Cleanup thread
    // monitors and removes finished works. However it will deadlock when
    // destructs outputs_ tensors who are view tensors in autograd graph.
    WorkNCCL(const WorkNCCL& w);

    virtual ~WorkNCCL();

    // Checks if request has completed. In this specific case of NCCL, it checks
    // if the NCCL operation has completed on the GPU in its own NCCL stream.
    // Non-blocking operation.
    bool isCompleted() override;

    bool isSuccess() const override;

    // Same as calling synchronize() for NCCL work.
    bool wait(std::chrono::milliseconds timeout = kNoTimeout) override;

    void abort() override;

    // Let current stream wait on the completing of the NCCL work
    // Throws on exceptions. Blocking operation, which will wait for work
    // completion.
    void synchronize() override;

    // Synchronize streams by blocking each on the NCCL stream
    void synchronizeStreams();

    // Helper function used in CUDA Stream callbacks to complete WorkNCCL
    // objects and throw exceptions when neeeded.
    void handleNCCLGuard();

    // Helper function that checks if the NCCL kernels have finished
    // execution on the GPUs
    bool finishedGPUExecution();

    // Get a Future object that will be marked as completed internally.
    // It actually returns a FutureNCCL object which is a sub class Future.
    c10::intrusive_ptr<c10::ivalue::Future> getFuture() override;

    // Helper function that sets an exception_ptr on the WorkNCCL object.
    void setException(std::exception_ptr exception_ptr);

    // Helper function that returns True if the WorkNCCL object has timed out
    // and False otherwise.
    bool timedOut();

    std::vector<at::Tensor> result() override;

   protected:
    // The cached list of CUDA devices to operate on
    std::vector<at::Device> devices_;

    // The CUDA events tracking this work item on multiple CUDA devices
    std::shared_ptr<std::vector<at::cuda::CUDAEvent>> cudaEvents_;

    // The NCCL communicators used for this work item.
    std::vector<std::shared_ptr<NCCLComm>> ncclComms_;

    // Tensors used for barrier op
    std::vector<at::Tensor> barrierTensors_;

    // Clone of blockingWait_ from ProcessGroupNCCL.
    bool blockingWait_ = false;

    // Clone of opTimeout_ from ProcessGroupNCCL.
    std::chrono::milliseconds opTimeout_;

    // Time point representing when the work started.
    std::chrono::time_point<std::chrono::steady_clock> workStartTime_;

    // Wrapper method for the static checkForNCCLErrors which can be overridden
    // for tests.
    virtual std::exception_ptr checkForNCCLErrors(
        const std::vector<std::shared_ptr<NCCLComm>>& ncclComms) const;

    friend std::ostream& operator<<(
        std::ostream& output,
        const WorkNCCL& workNCCL);

   private:
    // Helper function for synchronize
    void synchronizeInternal(std::chrono::milliseconds timeout);
    // Checks for NCCL errors and sets an appropriate exception_ptr.
    void checkAndSetException();

    // Checks for NCCL errors and throws an appropriate exception.
    void checkAndThrowException();

    // Just checks whether GPU execution has completed, without modifying
    // exception_ptr.
    bool finishedGPUExecutionInternal() const;

    // Reference to the store so that we can write aborted communicators
    // to the store.
    std::shared_ptr<Store> store_;

    // Store a reference to NCCL collective's outputs to be used by getFuture.
    std::shared_ptr<std::vector<at::Tensor>> outputs_;

    // Store streams that run FutureNCCL then callbacks.
    std::vector<std::shared_ptr<at::cuda::CUDAStream>>
        futureNCCLCallbackStreams_;

    friend class ProcessGroupNCCL;
  };

  struct Options {
    explicit Options();

    std::chrono::milliseconds opTimeout;
    bool isHighPriorityStream;
  };

  // FutureNCCL is a subclass of ivalue's Future. The goal is to use
  // this class in getFuture API of WorkNCCL. This Future is mostly a
  // wrapper to synchronize streams appropriately and it mostly enables
  // the async programming model of CUDA while trying to adhere to the
  // Future interface. FutureNCCL does not support NCCL_BLOCKING_WAIT flag
  // or NCCL's barrier().
  //
  // If created by WorkNCCL's getFuture API, FutureNCCL has a reference to
  // WorkNCCL's cudaEvents, NCCL collective's outputs, device index of
  // outputs' device, and the ProcesGroupNCCL's dedicated
  // futureNCCLCallbackStream for outputs' device that runs all the then
  // callbacks called from this FutureNCCL. Its value is NCCL collective's
  // outputs. FutureNCCL only supports single-process single-device mode where
  // the size of outputs is equal to 1.
  //
  // If created by FutureNCCL's then callback, its value becomes the value of
  // callback() and its cudaEvents will record the NCCL stream that runs that
  // callback. Before invoking the callback, FutureNCCL will synchronize its
  // own cudaEvents with the stream that runs the callback. This design
  // enables synchronizing the appropriate streams and avoids stalling PyTorch's
  // default stream while running the callback. In case of multiple then
  // callbacks, the design will work like a chain such that FutureNCCL n will
  // wait on the cudaEvents from FutureNCCL n - 1. All callbacks are executed on
  // outputs' device's dedicated futureNCCLCallbackStream.
  struct FutureNCCL : at::ivalue::Future {
   public:
    explicit FutureNCCL(
        at::IValue value,
        c10::DeviceIndex deviceIndex,
        std::shared_ptr<std::vector<at::cuda::CUDAEvent>> cudaEvents,
        std::shared_ptr<at::cuda::CUDAStream> futureNCCLCallbackStream)
        : at::ivalue::Future(c10::ListType::create(c10::TensorType::get())),
          value_(std::move(value)),
          deviceIndex_(deviceIndex),
          cudaEvents_(cudaEvents),
          futureNCCLCallbackStream_(futureNCCLCallbackStream) {
      TORCH_INTERNAL_ASSERT(
          cudaEvents_->size() == 1,
          "FutureNCCL only supports single-process single-device mode.");
    }

    // This constructor is used by then callback, it skips setting the value at
    // the beginning. Later, the value will be set using markCompleted with the
    // return value of callback.
    explicit FutureNCCL(
        c10::DeviceIndex deviceIndex,
        std::shared_ptr<std::vector<at::cuda::CUDAEvent>> cudaEvents,
        std::shared_ptr<at::cuda::CUDAStream> futureNCCLCallbackStream)
        : at::ivalue::Future(c10::ListType::create(c10::TensorType::get())),
          deviceIndex_(deviceIndex),
          cudaEvents_(cudaEvents),
          futureNCCLCallbackStream_(futureNCCLCallbackStream) {
      TORCH_INTERNAL_ASSERT(
          cudaEvents_->size() == 1,
          "FutureNCCL only supports single-process single-device mode.");
    }

    // Gets the current stream of the device and synchronizes recorded streams
    // with that. It will return after synchronizing the correct GPU streams to
    // ensure we can have async CUDA execution and it does not wait for the
    // entire operation to complete on GPU.
    void wait() override {
      if (error_) {
        throw *error_;
      }
      auto stream = at::cuda::getCurrentCUDAStream(deviceIndex_);
      (*cudaEvents_)[0].block(stream);
    }

    // If FutureNCCL was created by FutureNCCL::then, its value would be empty
    // initially. FutureNCCL::then will later use this method to set its value
    // to the return value of the callback.
    void markCompleted(at::IValue value) override {
      TORCH_INTERNAL_ASSERT(
          value_.isNone(),
          "Attempting to set value of a FutureNCCL which has a value."
          "FutureNCCL's value was internally set to NCCL collective's "
          "outputs or the return value of the callback.");
      value_ = std::move(value);
    }

    // Just returns FutureNCCL's value after wait returns.
    at::IValue value() override {
      TORCH_INTERNAL_ASSERT(hasValue(), "FutureNCCL's value is None.")
      wait();
      return value_;
    }

    const at::IValue& constValue() override {
      TORCH_INTERNAL_ASSERT(hasValue(), "FutureNCCL's value is None.")
      wait();
      return value_;
    }

    // Adds a callback to FutureNCCL. It invokes the callback inline after
    // synchronizing FutureNCCL's own cudaEvents with the stream that runs
    // this callback. This new FutureNCCL's cudaEvents will record the
    // callback's stream and will have the result value of the callback.
    void addCallback(std::function<void(void)> callback) override {
      (*cudaEvents_)[0].block(*futureNCCLCallbackStream_);
      c10::OptionalStreamGuard streamGuard{
          c10::Stream(*futureNCCLCallbackStream_)};
      callback();
    }

    // Adds a callback to FutureNCCL, and returns another FutureNCCL to hold
    // the return value of the callback and new cudaEvents that recorded the
    // stream that runs this callback.
    c10::intrusive_ptr<Future> then(
        std::function<at::IValue(void)> callback,
        at::TypePtr /* unused */) override {
      // Create a new cudaEvents object of size 1 that will record
      // futureNCCLCallbackStream_ after callback and will be passed to the new
      // FutureNCCL.
      auto thenFutCudaEvents =
          std::make_shared<std::vector<at::cuda::CUDAEvent>>(1);
      // Create a FutureNCCL without setting a value.
      auto fut = c10::make_intrusive<FutureNCCL>(
          deviceIndex_, thenFutCudaEvents, futureNCCLCallbackStream_);

      // Use the dedicated callback stream to run callback.
      // Cannot move capture std::function in lambda, because it cannot deduce
      // the template type for std::function. Hence use std::bind to explicitly
      // specify types.
      addCallback(std::bind(
          [&](std::function<at::IValue(void)> cb) {
            try {
              fut->markCompleted(at::IValue(cb()));
              // In case of chained then callback calls, thenFutCudaEvents
              // records callback's stream.
              (*thenFutCudaEvents)[0].record(*futureNCCLCallbackStream_);
            } catch (const std::exception& e) {
              fut->setError(std::current_exception());
            }
          },
          std::move(callback)));
      return fut;
    }

    // Checks cudaEventQuery with cudaEvents. Returns true if a FutureError was
    // recorded or the entire operation is completed on the GPU.
    bool completed() const override {
      if (error_) {
        return true;
      }
      // Checking the work's corresponding CUDA events' status
      auto ret = cudaEventQuery((*cudaEvents_)[0]);
      return ret != cudaErrorNotReady || ret == cudaSuccess;
    }

    bool hasValue() const override {
      return !value_.isNone();
    }

   private:
    at::IValue value_;
    c10::DeviceIndex deviceIndex_;
    std::shared_ptr<std::vector<at::cuda::CUDAEvent>> cudaEvents_;
    std::shared_ptr<at::cuda::CUDAStream> futureNCCLCallbackStream_;
    c10::optional<FutureError> error_;
  };

  // If you wish to create multiple process groups, each with a potentially
  // different rank and size, you can do so by passing a new store instance
  // to each one. If you have only a single store object, you can
  // use the `c10d::PrefixStore` to derive scoped instances.
  // This is also what the Python API in torch.distributed does.
  //
  // The process group instance keeps a reference to the store because
  // it may be used long after the constructor runs. In fact, the constructor
  // doesn't create any NCCL communicators. A single NCCL communicator can
  // only be used on a specific set of devices, and are therefore created
  // on-demand when a collective runs. If another collective is executed later,
  // against a different set of devices, the process group creates another NCCL
  // communicator. These NCCL communicators are cached and reused if possible.
  //
  ProcessGroupNCCL(
      const std::shared_ptr<Store>& store,
      int rank,
      int size,
      Options options = Options());

  // This constructor includes the deprecated `groupName` argument.
  // If you have existing code that uses the `groupName`, you can replace
  // it by specifying a `c10d::PrefixStore(groupName, store)` for store.
  C10_DEPRECATED ProcessGroupNCCL(
      const std::shared_ptr<Store>& store,
      int rank,
      int size,
      const std::string& groupName,
      Options options = Options())
      : ProcessGroupNCCL(store, rank, size, options) {}

  virtual ~ProcessGroupNCCL();

  std::shared_ptr<ProcessGroup::Work> broadcast(
      std::vector<at::Tensor>& tensors,
      const BroadcastOptions& opts = BroadcastOptions()) override;

  std::shared_ptr<ProcessGroup::Work> allreduce(
      std::vector<at::Tensor>& tensors,
      const AllreduceOptions& opts = AllreduceOptions()) override;

  std::shared_ptr<ProcessGroup::Work> allreduce_coalesced(
      std::vector<at::Tensor>& tensors,
      const AllreduceCoalescedOptions& opts =
          AllreduceCoalescedOptions()) override;

  std::shared_ptr<ProcessGroup::Work> reduce(
      std::vector<at::Tensor>& tensors,
      const ReduceOptions& opts = ReduceOptions()) override;

  std::shared_ptr<ProcessGroup::Work> allgather(
      std::vector<std::vector<at::Tensor>>& outputTensors,
      std::vector<at::Tensor>& inputTensors,
      const AllgatherOptions& opts = AllgatherOptions()) override;

  std::shared_ptr<ProcessGroup::Work> allgather_base(
      at::Tensor& outputbuffer,
      at::Tensor& inputbuffer,
      const AllgatherOptions& opts = AllgatherOptions()) override;

  std::shared_ptr<ProcessGroup::Work> allgather_coalesced(
      std::vector<std::vector<at::Tensor>>& outputTensorLists,
      std::vector<at::Tensor>& inputTensors,
      const AllgatherOptions& opts = AllgatherOptions()) override;

  std::shared_ptr<ProcessGroup::Work> reduce_scatter(
      std::vector<at::Tensor>& outputTensors,
      std::vector<std::vector<at::Tensor>>& inputTensors,
      const ReduceScatterOptions& opts = ReduceScatterOptions()) override;

  std::shared_ptr<ProcessGroup::Work> barrier(
      const BarrierOptions& opts = BarrierOptions()) override;

  std::shared_ptr<ProcessGroup::Work> alltoall_base(
      at::Tensor& outputTensor,
      at::Tensor& inputTensor,
      std::vector<int64_t>& outputSplitSizes,
      std::vector<int64_t>& inputSplitSizes,
      const AllToAllOptions& opts = AllToAllOptions()) override;

  std::shared_ptr<ProcessGroup::Work> alltoall(
      std::vector<at::Tensor>& outputTensors,
      std::vector<at::Tensor>& inputTensors,
      const AllToAllOptions& opts = AllToAllOptions()) override;

  std::shared_ptr<ProcessGroup::Work> send(
      std::vector<at::Tensor>& tensors,
      int dstRank,
      int tag) override;

  std::shared_ptr<ProcessGroup::Work> recv(
      std::vector<at::Tensor>& tensors,
      int srcRank,
      int tag) override;

  static void groupStart();

  static void groupEnd();

  // Unsupported Ops
  std::shared_ptr<ProcessGroup::Work> gather(
      std::vector<std::vector<at::Tensor>>& outputTensors,
      std::vector<at::Tensor>& inputTensors,
      const GatherOptions& opts = GatherOptions()) override;

  std::shared_ptr<ProcessGroup::Work> scatter(
      std::vector<at::Tensor>& outputTensors,
      std::vector<std::vector<at::Tensor>>& inputTensors,
      const ScatterOptions& opts = ScatterOptions()) override;

  std::shared_ptr<ProcessGroup::Work> recvAnysource(
      std::vector<at::Tensor>& tensors,
      int tag) override;

  static const int64_t kProcessGroupNCCLOpTimeoutMillis;

 protected:
  // Helper that broadcasts nccl unique ID to all ranks through the store
  void broadcastUniqueNCCLID(
      ncclUniqueId* ncclID,
      OpType opType,
      const std::string& devicesKey,
      int p2pRank);

  // Helper that either looks up the cached NCCL communicators or creates
  // a new set of NCCL communicators as a cache entry
  std::vector<std::shared_ptr<NCCLComm>>& getNCCLComm(
      const std::string& devicesKey,
      const std::vector<at::Device>& devices,
      OpType opType,
      int p2pRank = 0,
      bool isSendRecvSelf = false);

  // Wrapper method which can be overridden for tests.
  virtual std::exception_ptr checkForNCCLErrors(
      const std::vector<std::shared_ptr<NCCLComm>>& ncclComms);

  virtual std::shared_ptr<ProcessGroupNCCL::WorkNCCL> initWork(
      std::vector<at::Device> devices,
      int rank,
      OpType opType);

 private:
  // Helper that encapsulates work shared across all collective communication
  // primitives.  The callbacks have the following signatures:
  //
  //    ncclResult_t fn(at::Tensor& input, at::Tensor& output,
  //                    ncclComm_t, at::cuda::CUDAStream&);
  //    void {pre,post}(std::vector<at::cuda::CUDAStream&>);
  template <typename Fn>
  std::shared_ptr<ProcessGroup::Work> collective(
      std::vector<at::Tensor>& input,
      std::vector<at::Tensor>& output,
      Fn fn,
      OpType opType);
  template <typename Fn, typename PreProcess, typename PostProcess>
  std::shared_ptr<ProcessGroup::Work> collective(
      std::vector<at::Tensor>& input,
      std::vector<at::Tensor>& output,
      Fn fn,
      PreProcess pre,
      PostProcess post,
      OpType opType);

  // Helper that encapsulates work shared across point-to-point communication
  // primitives. It is the same structure as the helper used for collective
  // communicaiton primitives.
  template <typename Fn>
  std::shared_ptr<ProcessGroup::Work> pointToPoint(
      std::vector<at::Tensor>& tensor,
      Fn fn,
      int peer,
      OpType opType);
  template <typename Fn, typename PreProcess, typename PostProcess>
  std::shared_ptr<ProcessGroup::Work> pointToPoint(
      std::vector<at::Tensor>& tensor,
      Fn fn,
      int peer,
      OpType opType,
      PreProcess pre,
      PostProcess post);

  // Checks for NCCL errors on each of the communicators and returns an
  // appropriate exception_ptr (nullptr if no errors).
  static std::exception_ptr checkForNCCLErrorsInternal(
      const std::vector<std::shared_ptr<NCCLComm>>& ncclComms);

  // Function that runs as part of a separate thread and checks for errors on
  // NCCL communicators. We need a separate thread to check for NCCL errors
  // since we can't rely on the user calling certain methods like wait(),
  // isCompleted() etc. to detect and remediate errors. In addition to this, we
  // need a mechanism to safely abort and remove NCCL communicators from our
  // cache. This can be done cleanly by having a thread for the ProcessGroupNCCL
  // class. Attempting to modify the communicator cache from the WorkNCCL class
  // might run into issues with object lifetime since the ProcessGroupNCCL
  // object might get destroyed before the WorkNCCL object.
  void ncclCommWatchdog();

  void ncclCommWatchdogInternal();

<<<<<<< HEAD
  // This function iterates through the list of WorkNCCL objects in the
  // workList_ corresponding to incomplete collectives and then aborts NCCL
  // communicators associated with timed out collectives.
  void abortTimedOutCollectives(std::unordered_set<std::string>& abortedCommIds);

  // Reads the NCCL_BLOCKING_WAIT environment variable and sets blockingWait_
  // accordingly.
  void parseNcclBlockingWait();

  // Reads the NCCL_ASYNC_ERROR_HANDLING environment variable and sets
  // asyncErrorHandling_ accordingly.
  void parseNcclAsyncErrorHandling();

=======
>>>>>>> bd449334
  void workCleanupLoop();

 protected:
  static const int64_t kWatchdogThreadSleepMillis;
  static const int64_t kWorkCleanupThreadSleepMillis;

  // The store is used to broadcast the NCCL unique ID of rank 0.
  std::shared_ptr<Store> store_;

  // The number of NCCL communicators that have been created during
  // the lifetime of this process group. This sequence number is
  // used to scope keys used in the store.
  uint64_t ncclCommCounter_{0};

  // The NCCL communicator that the process group has cached.
  //
  // For collective operations:
  // The key is a list of GPU devices that an operation is operating on
  // The GPU devices are stored in a device sequence and the cache NCCL
  // communicator is associated with this GPU device sequence
  //
  // e.g. If the process group op only uses device 0, then the value of
  // the used device string stored (value of the hashmap) would be "0".
  //
  //      If the process group op uses device 0 - 7 and the each tensor of the
  //      input tensor list is on device, 0, 1, 2, 3, 4, 5, 6, 7 separately,
  //      then the value of the used device string (key) stored would be
  //      "0,1,2,3,4,5,6,7"
  //
  //      If the process group op uses device 0 - 7 and the each tensor of the
  //      input tensor list is on device, 0, 4, 5, 6, 7, 1, 2, 3 separately,
  //      then the value of the used device string stored would be
  //      "0,4,5,6,7,1,2,3"
  //
  //      Note that the order of the device for the tensor list matters.
  //
  // For point-to-point operations:
  // The key is a string of my current rank and the peer process rank.
  // e.g. If process 1 and process 2 are involved in a point-to-point communication,
  // the key will be "1:2" on both processes.
  // Note: this is for the scenario where there is only 1 GPU per process.
  // When it comes to multiple GPUs per process, this part may need to redesigned.
  std::unordered_map<std::string, std::vector<std::shared_ptr<NCCLComm>>>
      devNCCLCommMap_;

  // Map from ncclUniqueId to appropriate communicator.
  std::unordered_map<std::string, std::vector<std::shared_ptr<NCCLComm>>>
      ncclIdToCommMap_;

  // Mutex to guard maps like devNCCLCommMap_ and ncclIdToCommMap_.
  std::mutex mutex_;

  // Watchdog thread which looks for errors on the cached NCCL communicators.
  std::thread ncclCommWatchdogThread_;

  // Whether or not we should terminate the watchdog and workCleanup threads.
  std::atomic<bool> terminateProcessGroup_;

  // Condition variable to control how long the watchdog thread waits.
  std::condition_variable watchdogCV_;

  // Mutex for watchdog.
  std::mutex watchdogCVMutex_;

  // Thread that removes NCCL Work upon timeout
  std::thread workCleanupThread_;

  // Mutex to Guard workMetaList_
  std::mutex workMetaListMutex_;

  // Condition Variable for timeout thread sleep
  std::condition_variable workMetaListCV_;

  // Vector to Store WorkNCCL pointers
  std::list<ProcessGroupNCCL::WorkNCCL> workMetaList_;

  // Add Work Pointer to workVector
  void workEnqueue(std::shared_ptr<ProcessGroupNCCL::WorkNCCL>);

  // The CUDA steams used by NCCL kernels
  std::unordered_map<std::string, std::vector<at::cuda::CUDAStream>>
      ncclStreams_;

  // The CUDA events used to sync NCCL streams
  std::unordered_map<std::string, std::vector<at::cuda::CUDAEvent>> ncclEvents_;

  // Device Indexes used for all collectives in this group
  std::set<int> usedDeviceIdxs_;

  // map from the key: "group name + pg counter (ID)" to the
  // unique NCCL ID count. This needs to be group and pg specific
  //
  // For each process group, we need a uniform unique NCCL ID counter to ensure
  // that NCCL operation in this process group can be completed successfully.
  // Since each process group ID belongs to a group name, the key to this map
  // is a combination of group name and ProcessGroupNCCL ID.
  static std::unordered_map<std::string, ssize_t> pgUniqueNCCLIDCnt_;

  // map from group name to the pg counter (ID) within that group
  //
  // For each group with the "group name" (which is the key), we need to
  // keep track of a unique process group ID when creating a new
  // ProcessGroupNCCL for this "group name". Therefore, the value of this
  // map keeps the unique ProcessGroupNCCL's ID for a specific group with
  // the "group name". The reason we need a per-group process group ID counter
  // is that different group can have different ranks and we need ensure that
  // each group has its own uniform process group ID for all its ranks.
  static std::unordered_map<std::string, ssize_t> processGroupCounterMap_;

  // Whether or not wait() and synchronize() are blocking operations that wait
  // for the operation to complete.
  bool blockingWait_ = false;

  // Whether ot not the workCleanupThread is used to perform async error
  // handling.
  bool asyncErrorHandling_ = false;

  // Timeout for operations. This is only used when blockingWait_ is enabled.
  std::chrono::milliseconds opTimeout_;

  // Set of communicators that this process group has aborted and their
  // ncclUniqueId has been written to the store. We don't need a lock
  // for this map since only the watchdog thread accesses this set. The
  // set contains the string representation of ncclUniqueId.
  std::unordered_set<std::string> abortedComms_;

  // In single-process single-device mode, WorkNCCL::getFuture is supported.
  // Depending on the device index of collective outputs, WorkNCCL will pass
  // the corresponding device's then callback stream to FutureNCCL.
  // We just inititalize futureNCCLCallbackStreams_ inside the constructor and
  // set its size to the total number of available devices and depending on the
  // device of the NCCL collective's outputs, we later set the callback stream
  // of the corresponding device inside ProcessGroupNCCL::getNCCLComm if not set
  // before.
  std::vector<std::shared_ptr<at::cuda::CUDAStream>> futureNCCLCallbackStreams_;

  // Schedule NCCL operations on high priority CUDA streams.
  bool isHighPriorityStream_ = false;

  // The number of active ncclGroupStart() calls. This counter will be increased
  // by 1 when ncclGroupStart() is called and decreased by 1 when ncclGroupEnd()
  // is called.
  static thread_local uint64_t ncclActiveGroupCounter_;
};

} // namespace c10d<|MERGE_RESOLUTION|>--- conflicted
+++ resolved
@@ -541,22 +541,11 @@
 
   void ncclCommWatchdogInternal();
 
-<<<<<<< HEAD
   // This function iterates through the list of WorkNCCL objects in the
   // workList_ corresponding to incomplete collectives and then aborts NCCL
   // communicators associated with timed out collectives.
   void abortTimedOutCollectives(std::unordered_set<std::string>& abortedCommIds);
 
-  // Reads the NCCL_BLOCKING_WAIT environment variable and sets blockingWait_
-  // accordingly.
-  void parseNcclBlockingWait();
-
-  // Reads the NCCL_ASYNC_ERROR_HANDLING environment variable and sets
-  // asyncErrorHandling_ accordingly.
-  void parseNcclAsyncErrorHandling();
-
-=======
->>>>>>> bd449334
   void workCleanupLoop();
 
  protected:

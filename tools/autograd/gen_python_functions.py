--- conflicted
+++ resolved
@@ -266,305 +266,6 @@
         'py_methods': py_methods,
         'py_method_defs': py_method_defs,
     }
-
-
-<<<<<<< HEAD
-=======
-#
-# extracting and storing parsed args
-#
-
-UNPACK_METHODS = {
-    'const Tensor &': 'tensor',
-    'Tensor &': 'tensor',
-    'Stream': 'stream',
-    'c10::optional<Tensor>': 'optionalTensor',
-    'const c10::optional<Tensor>&': 'optionalTensor',
-    'c10::optional<Generator>': 'generator',
-    'Storage': 'storage',
-    'Storage &': 'storage',
-    'const ScalarType &': 'scalartype',
-    'const Device &': 'device',
-    'c10::optional<DimnameList>': 'toDimnameListOptional',
-    'c10::optional<ScalarType>': 'scalartypeOptional',
-    'c10::optional<Layout>': 'layoutOptional',
-    'c10::optional<MemoryFormat>': 'memoryformatOptional',
-    'c10::optional<Scalar>': 'scalarOptional',
-    'c10::optional<IntArrayRef>': 'intlistOptional',
-    'c10::optional<int64_t>': 'toInt64Optional',
-    'c10::optional<bool>': 'toBoolOptional',
-    'c10::optional<double>': 'toDoubleOptional',
-    'c10::optional<ArrayRef<double>>': 'doublelistOptional',
-    'ArrayRef<double>': 'doublelist',
-    'IntArrayRef': 'intlist',
-    'Scalar': 'scalar',
-    'ScalarType': 'scalartype',
-    'Dimname': 'dimname',
-    'DimnameList': 'dimnamelist',
-    'TensorList': 'tensorlist',
-    'int64_t': 'toInt64',
-    'bool': 'toBool',
-    'double': 'toDouble',
-    'std::string': 'string',
-    'c10::optional<std::string>': 'stringOptional',
-}
-
-UNPACK_WITH_SIZE_METHODS = {
-    'TensorList': 'tensorlist_n<{}>',
-    'DimnameList': 'dimnamelist',
-    'IntArrayRef': 'intlist',
-    'c10::optional<IntArrayRef>': 'intlistOptional',
-}
-
-UNPACK_WITH_DEFAULT_METHODS = {
-    'const ScalarType &': 'scalartypeWithDefault',
-    'const Device &': 'deviceWithDefault',
-    'c10::optional<Layout>': 'layoutWithDefault',
-}
-
-def parsed_arg_expr(arg, arg_index):
-    # e.g. for arg name 'foo', arg type 'bool', arg_index = 2, returns '_r.toBool(2)'
-    typename = arg['type']
-
-    default_init = arg.get('python_default_init')
-    if default_init is not None:
-        # Note: only introduced by make_python_binding_args
-        default_init = arg['python_default_init']
-        if typename not in UNPACK_WITH_DEFAULT_METHODS:
-            raise RuntimeError(
-                'type \'{}\' is not supported in python_default_init'.
-                format(typename))
-        unpack_with_default = UNPACK_WITH_DEFAULT_METHODS[typename]
-        return '_r.{}({}, {})'.format(unpack_with_default, arg_index, default_init)
-
-    size = arg.get('size')
-    if size is not None:
-        if typename not in UNPACK_WITH_SIZE_METHODS:
-            raise RuntimeError(
-                'type \'{}\' with definite size ({}) is not supported'.
-                format(typename, size))
-        unpack_with_size = UNPACK_WITH_SIZE_METHODS[typename].format(size)
-        return '_r.{}({})'.format(unpack_with_size, arg_index)
-
-    unpack = UNPACK_METHODS.get(typename)
-    if unpack is None:
-        raise RuntimeError('type \'{}\' is not supported'.format(typename))
-
-    return '_r.{}({})'.format(unpack, arg_index)
-
-
-# TODO make this part of something more general, or get rid of it
-def unpack_optional_dimname_list_hack(name, expr):
-    # optional<ArrayRef<T>> are special. The PythonArgParser returns an
-    # optional<vector<T>>, which cannot be implicitly converted to
-    # optional<ArrayRef<T>>. One needs to unwrap the optional and rewrap.
-    result = """\
-        auto __{name} = {expr};
-        c10::optional<{typ}> {name} = __{name} ? c10::make_optional({typ}(__{name}.value())) : c10::nullopt;
-    """.format(name=name, expr=expr, typ='DimnameList')
-    return [line.strip() for line in result.split('\n')]
-
-
-def parse_arg(arg, arg_index, unpack_to_local=False):
-    # get parsed rhs
-    expr = parsed_arg_expr(arg, arg_index)
-
-    # maybe unpack to local
-    name = arg['name']
-    typename = arg['type']
-    if typename == 'c10::optional<DimnameList>':
-        inits = unpack_optional_dimname_list_hack(name, expr)
-        expr = name
-    elif unpack_to_local:
-        inits = ['auto {} = {};'.format(name, expr)]
-        expr = name
-    else:
-        inits = []
-
-    return expr, inits
-
-
-#
-# schema type to cpp type conversions
-# some of these are to prevent dangling refs to temps, others are more obscure
-# TODO don't know if these fold into more general conversions somehere, hope so
-#
-
-TEMP_SAFE_CPP_DECL_TYPE = {
-    'Tensor &': 'Tensor',
-}
-
-def get_cpp_decl_type(typename, ensure_temp_safe=True):
-    if ensure_temp_safe:
-        typename = TEMP_SAFE_CPP_DECL_TYPE.get(typename, typename)
-    return typename
-
-
-def get_cpp_formal(arg, ensure_temp_safe=True):
-    decl_type = get_cpp_decl_type(arg['type'], ensure_temp_safe)
-    return '{} {}'.format(decl_type, arg['name'])
-
-
-# XXX: if you got here because of an assertion failure, it doesn't mean
-# it's enough to just extend the list here. Before you do this, make sure
-# to add an appropriate wrap() overload in torch/csrc/autograd/utils/wrap_outputs.h.
-SUPPORTED_RETURN_TYPES = {
-    'Tensor',
-    'std::tuple<Tensor,Tensor>',
-    'std::tuple<Tensor,Tensor,Tensor>',
-    'std::tuple<Tensor,Tensor,Tensor,Tensor>',
-    'std::tuple<Tensor,Tensor,Tensor,Tensor,Tensor>',
-    'std::tuple<Tensor,Tensor,Tensor,int64_t>',
-    'std::tuple<Tensor,Tensor,double,int64_t>',
-    'std::tuple<Tensor,Tensor,Tensor,Tensor,int64_t>',
-    'std::tuple<Tensor,Tensor,double,Tensor,int64_t>',
-    'std::tuple<double,int64_t>',
-    'std::vector<Tensor>',
-    'Scalar', 'bool', 'int64_t', 'void*', 'void',
-    'QScheme', 'double',
-    'IntArrayRef',
-    'ScalarType'
-}
-
-def get_simple_return_type(declaration):
-    # Use the simple_return_type (Tensor) rather than the fancy return type
-    # (Tensor &).  This is important because the dispatch lambdas take
-    # mutable arguments *by value*, not by reference.  If you then return
-    # a reference to such an argument, you will now have a pointer to a
-    # dangling stack entry.  Not good.
-    #
-    # You want:
-    #
-    #   auto dispatch_selu_ = [](Tensor self) -> Tensor { ...; return at::selu_(self); };
-    #                                            ^^^^^^
-    #
-    # *not*
-    #
-    #   auto dispatch_selu_ = [](Tensor self) -> Tensor& { ...; return at::selu_(self); };
-    #                                            ^^^^^^^
-    #
-    # (NB: We can't make dispatch_selu_ take Tensor&, because the enclosing
-    # codegen looks like dispatch_selu_(_r.tensor(0)), and you can't take a
-    # mutable reference to temporary.  Maybe we could assign it to a
-    # variable itself.)
-    #
-    simple_return_type = declaration['return_type'].replace(' &', '')
-    if simple_return_type not in SUPPORTED_RETURN_TYPES:
-        raise RuntimeError(declaration['name'] + " returns unsupported type " + simple_return_type)
-    return simple_return_type
-
-#
-# dispatch codegen
-#
-
-def get_dispatch_callee(declaration):
-    # format the name of the receiving function or method
-    if is_tensor_method(declaration):
-        return 'self.{}'.format(declaration['name'])
-    elif is_torch_function(declaration):
-        namespace = function_namespace(declaration)
-        return '{}::{}'.format(namespace, declaration['name'])
-    else:
-        raise RuntimeError('could not dispatch, neither namespace function nor Tensor method')
-
-
-def get_op_args(declaration, argmap):
-    # returns a list of argmap values in op call order, with two wrinkles:
-    # 1. 'self' is eliminated for methods, it's baked into the callee expression elsewhere
-    # 2. declaration['call_args'] shims legacy overrides and may contain constant values,
-    #    not just names (see load_deprecated_signatures() in gen_autograd.py)
-    call_args_override = declaration.get('call_args')
-    if call_args_override:
-        # names or constants
-        keys = call_args_override
-    else:
-        # only names
-        keys = [param['name'] for param in declaration['arguments']]
-
-    if is_tensor_method(declaration):
-        # exclude self for method calls
-        keys = [k for k in keys if k != 'self']
-
-    if call_args_override:
-        # assume missing keys are constants
-        return [argmap.get(k, k) for k in keys]
-    else:
-        return [argmap[k] for k in keys]
-
-
-TENSOR_OPTIONS_DECL = CodeTemplate("""\
-const auto ${name} = TensorOptions()
-    .dtype(${dtype})
-    .device(${device})
-    .layout(${layout})
-    .requires_grad(${requires_grad})
-    .pinned_memory(${pin_memory});
-""")
-
->>>>>>> a19c6091
-# addition to output-variant handler in which tensor options params
-# (if present) are checked against properties of a tensor output param
-# TODO remove hardcoding, use unpack logic from emit_single_dispatch
-PY_VARIABLE_CHECK_OUT_TYPE_HACK = CodeTemplate("""\
-check_out_type_matches(_r.tensor(${out_idx}), _r.scalartype(${type_idx}),
-                       _r.isNone(${type_idx}), _r.layoutOptional(${layout_idx}),
-                       _r.device(${device_idx}), _r.isNone(${device_idx}));
-""")
-
-# Unpack parsed args to locals, call the op, and wrap the result.
-# Lambda is so GIL is back on by wrap() time (wrap can allocate)
-PY_VARIABLE_WRAP = CodeTemplate("""\
-${inits}
-auto dispatch_${name} = [](${lambda_formals}) -> ${simple_return_type} {
-  ${auto_no_gil}
-  return ${dispatch};
-};
-return wrap(${namedtuple_typeref}dispatch_${name}(${lambda_args})${set_requires_grad});
-""")
-
-# void return variant
-PY_VARIABLE_RETURN_VOID = CodeTemplate("""\
-${inits}
-auto dispatch_${name} = [](${lambda_formals}) -> ${simple_return_type} {
-  ${auto_no_gil}
-  ${dispatch};
-};
-dispatch_${name}(${lambda_args})${set_requires_grad};
-Py_RETURN_NONE;
-""")
-
-def emit_single_dispatch(python_sig, declaration, is_python_method):
-    """
-    Emit dispatch code for a single declared overload.
-    """
-    f = declaration['native_function']
-    deprecated = '[deprecated] ' if python_sig.deprecated else ''
-    schema_comment = f'// {deprecated}aten::{f.func}'
-    lambda_formals = gen_lambda_args_str(f, is_python_method, python_sig)
-    binding_inits, lambda_args, parser_outputs = gen_python_cpp_binding(f, is_python_method, python_sig)
-    dispatch = gen_cpp_dispatch(f, is_python_method, python_sig)
-    set_requires_grad = f'.set_requires_grad({parser_outputs["requires_grad"].expr})' \
-        if python_sig.tensor_options_args and not has_tensor_options(f) else ''
-
-    auto_no_gil = [] if declaration['with_gil'] else ['pybind11::gil_scoped_release no_gil;']
-
-    simple_return_type = gen_lambda_return_str(f)
-    if simple_return_type == 'void':
-        template = PY_VARIABLE_RETURN_VOID
-    else:
-        template = PY_VARIABLE_WRAP
-
-    return template.substitute(
-        name=declaration['name'],
-        inits=[schema_comment] + binding_inits,
-        lambda_formals=lambda_formals,
-        lambda_args=lambda_args,
-        dispatch=dispatch,
-        auto_no_gil=auto_no_gil,
-        set_requires_grad=set_requires_grad,
-        simple_return_type=simple_return_type,
-        namedtuple_typeref=declaration['namedtuple_typeref'],
-    )
 
 
 # handler for output/no-output overload pair
@@ -1190,45 +891,61 @@
     return python_sig
 
 
-def gen_lambda_args_str(f: NativeFunction, method: bool, ps: PythonSignature) -> str:
+def emit_single_dispatch(ps: PythonSignature, declaration, method: bool):
+    """
+    Emit dispatch code for a single declared overload.
+    """
+    f = declaration['native_function']
 
     @with_native_function
     def go(f: NativeFunction) -> str:
-        return ', '.join(map(lambda a: f"{a.type_str} {a.name}",
-                             dispatch_lambda_args(f, method, python_signature=ps)))
-
-    return go(f)
-
-
-@with_native_function
-def gen_lambda_return_str(f: NativeFunction) -> str:
-    return dispatch_lambda_return_str(f)
-
-
-def gen_cpp_dispatch(f: NativeFunction, method: bool, ps: PythonSignature) -> str:
-
-    @with_native_function
-    def go(f: NativeFunction) -> str:
-        callee = cpp_dispatch_target(f)
-        args = ', '.join(cpp_dispatch_exprs(f, method, python_signature=ps))
-        return f'{callee}({args})'
-
-    return go(f)
-
-
-def gen_python_cpp_binding(f: NativeFunction, method: bool, ps: PythonSignature) -> Tuple[
-    Sequence[str],
-    str,
-    Dict[str, PythonArgParserOutputExpr],
-]:
-
-    @with_native_function
-    def go(f: NativeFunction) -> Tuple[
-        Sequence[str],
-        str,
-        Dict[str, PythonArgParserOutputExpr],
-    ]:
-        inits, exprs, argmaps = bind_python_cpp(ps, f, method)
-        return (inits.exprs, ', '.join(exprs.exprs), argmaps)
+        # header comments
+        deprecated = '[deprecated] ' if ps.deprecated else ''
+        schema_comment = f'// {deprecated}aten::{f.func}'
+
+        # dispatch lambda signature
+        name = declaration['name']
+        lambda_formals = ', '.join(map(lambda a: f"{a.type_str} {a.name}",
+                                    dispatch_lambda_args(f, method, python_signature=ps)))
+        lambda_return = dispatch_lambda_return_str(f)
+
+        # dispatch lambda body
+        dispatch_callee = cpp_dispatch_target(f)
+        dispatch_args = ', '.join(cpp_dispatch_exprs(f, method, python_signature=ps))
+
+        # from arg parser outputs to dispatch lambda arguments
+        binding_init_exprs, lambda_arg_exprs, parser_outputs = bind_python_cpp(ps, f, method)
+        inits = '\n'.join(binding_init_exprs.exprs)
+        lambda_args = ', '.join(lambda_arg_exprs.exprs)
+
+        # scatter fields
+        set_requires_grad = f'.set_requires_grad({parser_outputs["requires_grad"].expr})' \
+            if ps.tensor_options_args and not has_tensor_options(f) else ''
+
+        auto_no_gil = '' if declaration['with_gil'] else 'pybind11::gil_scoped_release no_gil;'
+
+        namedtuple_typeref = declaration['namedtuple_typeref']
+
+        if lambda_return == 'void':
+            return f"""\
+{schema_comment}
+{inits}
+auto dispatch_{name} = []({lambda_formals}) -> {lambda_return} {{
+  {auto_no_gil}
+  {dispatch_callee}({dispatch_args});
+}};
+dispatch_{name}({lambda_args}){set_requires_grad};
+Py_RETURN_NONE;
+"""
+        else:
+            return f"""\
+{schema_comment}
+{inits}
+auto dispatch_{name} = []({lambda_formals}) -> {lambda_return} {{
+  {auto_no_gil}
+  return {dispatch_callee}({dispatch_args});
+}};
+return wrap({namedtuple_typeref}dispatch_{name}({lambda_args}){set_requires_grad});
+"""
 
     return go(f)
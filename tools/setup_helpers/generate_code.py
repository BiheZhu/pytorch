import argparse
import os
import sys

source_files = {'.py', '.cpp', '.h'}

DECLARATIONS_PATH = 'torch/share/ATen/Declarations.yaml'
<<<<<<< HEAD
NATIVE_FUNCTIONS_PATH = 'aten/src/ATen/native/native_functions.yaml'
=======
>>>>>>> 3938d4b8

# TODO: This is a little inaccurate, because it will also pick
# up setup_helper scripts which don't affect code generation
def all_generator_source():
    r = []
    for directory, _, filenames in os.walk('tools'):
        for f in filenames:
            if os.path.splitext(f)[1] in source_files:
                full = os.path.join(directory, f)
                r.append(full)
    return sorted(r)


def generate_code(ninja_global=None,
                  declarations_path=None,
                  nn_path=None,
                  native_functions_path=None,
                  install_dir=None,
                  subset=None,
                  disable_autograd=False,
                  force_schema_registration=False,
                  operator_selector=None):
    from tools.autograd.gen_autograd import gen_autograd, gen_autograd_python
    from tools.autograd.gen_annotated_fn_args import gen_annotated
    from tools.jit.gen_unboxing_wrappers import gen_unboxing_wrappers
    from tools.codegen.selective_build.selector import SelectiveBuilder


    # Build ATen based Variable classes
    if install_dir is None:
        install_dir = 'torch/csrc'
        python_install_dir = 'torch/testing/_internal/generated'
    else:
        python_install_dir = install_dir
    autograd_gen_dir = os.path.join(install_dir, 'autograd', 'generated')
    jit_gen_dir = os.path.join(install_dir, 'jit', 'generated')
    for d in (autograd_gen_dir, jit_gen_dir, python_install_dir):
        if not os.path.exists(d):
            os.makedirs(d)
    runfiles_dir = os.environ.get("RUNFILES_DIR", None)
    data_dir = os.path.join(runfiles_dir, 'pytorch') if runfiles_dir else ''
    autograd_dir = os.path.join(data_dir, 'tools', 'autograd')
    tools_jit_templates = os.path.join(data_dir, 'tools', 'jit', 'templates')

    if subset == "pybindings" or not subset:
        gen_autograd_python(
            declarations_path or DECLARATIONS_PATH,
            native_functions_path or NATIVE_FUNCTIONS_PATH,
            autograd_gen_dir,
            autograd_dir)

    if operator_selector is None:
        operator_selector = SelectiveBuilder.get_nop_selector()

    if subset == "libtorch" or not subset:

        gen_autograd(
            declarations_path or DECLARATIONS_PATH,
            autograd_gen_dir,
            autograd_dir,
            disable_autograd=disable_autograd,
            operator_selector=operator_selector,
        )
        gen_unboxing_wrappers(
            declarations_path or DECLARATIONS_PATH,
            jit_gen_dir,
            tools_jit_templates,
            disable_autograd=disable_autograd,
            operator_selector=operator_selector,
            force_schema_registration=force_schema_registration)

    if subset == "python" or not subset:
        gen_annotated(
            declarations_path or DECLARATIONS_PATH,
            python_install_dir,
            autograd_dir)

def get_selector_from_legacy_operator_selection_list(
        selected_op_list_path: str,
):
    from tools.autograd.utils import load_op_list_and_strip_overload

    selected_op_list = load_op_list_and_strip_overload(
        None,
        selected_op_list_path,
    )

    # Internal build doesn't use this flag any more. Only used by OSS
    # build now. Every operator should be considered a root operator
    # (hence generating unboxing code for it, which is consistent with
    # the current behaviour), and also be considered as used for
    # training, since OSS doesn't support training on mobile for now.
    #
    is_root_operator = True
    is_used_for_training = True

    from tools.codegen.selective_build.selector import SelectiveBuilder

    selector: SelectiveBuilder = SelectiveBuilder.get_nop_selector()
    if selected_op_list is not None:
        selector = SelectiveBuilder.from_legacy_op_registration_allow_list(
            selected_op_list,
            is_root_operator,
            is_used_for_training,
        )

    return selector


def get_selector(selected_op_list_path, operators_yaml_path):
    # cwrap depends on pyyaml, so we can't import it earlier
    root = os.path.dirname(os.path.dirname(os.path.dirname(os.path.abspath(__file__))))
    sys.path.insert(0, root)
    from tools.codegen.selective_build.selector import SelectiveBuilder

    assert not (selected_op_list_path is not None and
                operators_yaml_path is not None), \
        ("Expected at most one of selected_op_list_path and " +
         "operators_yaml_path to be set.")

    if selected_op_list_path is None and operators_yaml_path is None:
        return SelectiveBuilder.get_nop_selector()
    elif selected_op_list_path is not None:
        return get_selector_from_legacy_operator_selection_list(selected_op_list_path)
    else:
        return SelectiveBuilder.from_yaml_path(operators_yaml_path)


def main():
    parser = argparse.ArgumentParser(description='Autogenerate code')
    parser.add_argument('--declarations-path')
    parser.add_argument('--nn-path')
    parser.add_argument('--native-functions-path')
    parser.add_argument('--ninja-global')
    parser.add_argument('--install_dir')
    parser.add_argument(
        '--subset',
        help='Subset of source files to generate. Can be "libtorch" or "pybindings". Generates both when omitted.'
    )
    parser.add_argument(
        '--disable-autograd',
        default=False,
        action='store_true',
        help='It can skip generating autograd related code when the flag is set',
    )
    parser.add_argument(
        '--selected-op-list-path',
        help='Path to the yaml file that contains the list of operators to include for custom build.',
    )
    parser.add_argument(
        '--operators_yaml_path',
        help='Path to the model YAML file that contains the list of operators to include for custom build.',
    )
    parser.add_argument(
        '--force_schema_registration',
        action='store_true',
        help='force it to generate schema-only registrations for ops that are not'
        'listed on --selected-op-list'
    )
    options = parser.parse_args()

    generate_code(
        options.ninja_global,
        options.declarations_path,
        options.nn_path,
        options.native_functions_path,
        options.install_dir,
        options.subset,
        options.disable_autograd,
        options.force_schema_registration,
        # options.selected_op_list
        operator_selector=get_selector(options.selected_op_list_path, options.operators_yaml_path),
    )


if __name__ == "__main__":
    main()<|MERGE_RESOLUTION|>--- conflicted
+++ resolved
@@ -5,10 +5,7 @@
 source_files = {'.py', '.cpp', '.h'}
 
 DECLARATIONS_PATH = 'torch/share/ATen/Declarations.yaml'
-<<<<<<< HEAD
 NATIVE_FUNCTIONS_PATH = 'aten/src/ATen/native/native_functions.yaml'
-=======
->>>>>>> 3938d4b8
 
 # TODO: This is a little inaccurate, because it will also pick
 # up setup_helper scripts which don't affect code generation
@@ -140,8 +137,8 @@
 def main():
     parser = argparse.ArgumentParser(description='Autogenerate code')
     parser.add_argument('--declarations-path')
+    parser.add_argument('--native-functions-path')
     parser.add_argument('--nn-path')
-    parser.add_argument('--native-functions-path')
     parser.add_argument('--ninja-global')
     parser.add_argument('--install_dir')
     parser.add_argument(

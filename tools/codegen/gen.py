import os
import contextlib
import textwrap
import itertools
from typing import List, Dict, Optional, Iterator, Tuple, Set, Callable, Any, TypeVar, Union, Sequence
import yaml
from enum import Enum
from collections import OrderedDict, defaultdict
import argparse
import pathlib
import functools
import json

from tools.codegen.code_template import CodeTemplate
from tools.codegen.model import *
from tools.codegen.api.types import *
import tools.codegen.api.cpp as cpp
import tools.codegen.api.dispatcher as dispatcher
import tools.codegen.api.native as native
import tools.codegen.local as local
from tools.codegen.selective_build.selector import SelectiveBuilder

try:
    # use faster C loader if available
    from yaml import CLoader as Loader
except ImportError:
    from yaml import Loader  # type: ignore

# Welcome to the ATen code generator v2!  The ATen code generator is
# responsible for parsing native_functions.yaml and then generating
# various generated files (e.g., TypeDefault.cpp) based on the operators
# defined in this file.  This means that the code generator knows how to
# parse function schema, and then translate this into various C++ types
# and boilerplate code.
#
# Some things to know about this file when you modify it:
#
# - This file has STRICT mypy typechecking.  Typecheck it with
#   `mypy --config mypy-strict.ini` in the root source directory
#
# - Most of the heavy lifting lives in external modules:
#   - 'model' has the data model for native_functions.yaml.  The classes
#     in those file represent what you see when you look at
#     a native_functions.yaml
#   - 'api' has conversions for how to translate JIT schema into
#     the various C++ APIs that the codegen interacts with.  There
#     are in fact THREE different C++ APIs: the public C++ API,
#     the dispatcher API, and the legacy disaptcher API.  See each
#     of these respective files for more information

# ~~~~~~~~~~~~~~~~~~~~~~~~~~~~~~~~~~~~~~~~~~~~~~~~~~~~~~~~~~~~~~~~~~~ #
#
#                         HELPER FUNCTIONS
#
# ~~~~~~~~~~~~~~~~~~~~~~~~~~~~~~~~~~~~~~~~~~~~~~~~~~~~~~~~~~~~~~~~~~~ #

# Conveniently add error context to exceptions raised.  Lets us
# easily say that an error occurred while processing a specific
# context.
@contextlib.contextmanager
def context(msg: str) -> Iterator[None]:
    try:
        yield
    except Exception as e:
        # TODO: this does the wrong thing with KeyError
        msg = textwrap.indent(msg, '  ')
        msg = f'{e.args[0]}\n{msg}' if e.args else msg
        e.args = (msg,) + e.args[1:]
        raise

# A custom loader for YAML to let us also keep track of line numbers
# of each entry in the YAML file
class LineLoader(Loader):
    def construct_mapping(self, node, deep=False):  # type: ignore
        mapping = super().construct_mapping(node, deep=deep)  # type: ignore
        # Add 1 so line numbering starts at 1
        mapping['__line__'] = node.start_mark.line + 1
        return mapping

# Parse native_functions.yaml into a sequence of NativeFunctions
def parse_native_yaml(path: str) -> List[NativeFunction]:
    with open(path, 'r') as f:
        es = yaml.load(f, Loader=LineLoader)
    assert isinstance(es, list)
    rs: List[NativeFunction] = []
    for e in es:
        assert isinstance(e.get('__line__'), int), e
        loc = Location(path, e['__line__'])
        funcs = e.get('func')
        with context(f'in {loc}:\n  {funcs}'):
            rs.append(NativeFunction.from_yaml(e, loc))
    return rs

T = TypeVar('T')
S = TypeVar('S')

# Given a function that operates on NativeFunction, wrap it into a new function
# that sets some appropriate context managers for that native function.
# YOU MUST WRAP FUNCTIONS IN THIS for calls to api modules to be sound
# (you will get an error if we try to access the local variables without having
# set them).
def with_native_function(func: Callable[[NativeFunction], T]) -> Callable[[NativeFunction], T]:
    @functools.wraps(func)
    def wrapper(f: NativeFunction) -> T:
        with context(f'in {f.loc}:\n  {f.func}'):
            with local.parametrize(
                use_c10_dispatcher=f.use_c10_dispatcher,
            ):
                return func(f)
    return wrapper

# These two functions purposely return generators in analogy to map()
# so that you don't mix up when you need to list() them

# Map over function that may return None; omit Nones from output sequence
def mapMaybe(func: Callable[[T], Optional[S]], xs: Sequence[T]) -> Iterator[S]:
    for x in xs:
        r = func(x)
        if r is not None:
            yield r

# Map over function that returns sequences and cat them all together
def concatMap(func: Callable[[T], Sequence[S]], xs: Sequence[T]) -> Iterator[S]:
    for x in xs:
        for r in func(x):
            yield r

def cpp_string(s: str) -> str:
    """Convert a python string into a c++ string literal """
    s = s.replace('\\', '\\\\')
    s = s.replace('"', '\\"')
    s = s.replace('\a', '\\a')
    s = s.replace('\b', '\\b')
    s = s.replace('\f', '\\f')
    s = s.replace('\n', '\\n')
    s = s.replace('\v', '\\v')
    s = s.replace('\t', '\\t')
    return f'"{s}"'

# ~~~~~~~~~~~~~~~~~~~~~~~~~~~~~~~~~~~~~~~~~~~~~~~~~~~~~~~~~~~~~~~~~~~ #
#
#                        C++ CODE GENERATION
#
# ~~~~~~~~~~~~~~~~~~~~~~~~~~~~~~~~~~~~~~~~~~~~~~~~~~~~~~~~~~~~~~~~~~~ #

# Most functions in this section are curried: they consist of a function
# that takes some parameters (e.g., what is to be generated) which itself
# returns a function that actually maps NativeFunction to the code
# to be generated.  This pattern makes it convenient to use map, concatMap
# and similar functional combinators.

# Many of these functions share logic for defining both the definition
# and declaration (for example, the function signature is the same), so
# we organize them into one function that takes a Target to say which
# code we want.
Target = Enum('Target', ('DEFINITION', 'DECLARATION', 'REGISTRATION'))

# Dispatch keywords in native_functions.yaml that support all backends.
KEYWORD_ALL_BACKENDS = ('DefaultBackend', 'Math')

# Generates {dispatch}Type.cpp and {dispatch}Type.h (e.g., CPUType.cpp
# and CPUType.h).  This function is also reused to implement per-operator
# registration.  It also generates TypeDefault.cpp and TypeDefault.h when
# dispatch target is for all backends (dispatch is None or dispatch in
# KEYWORD_ALL_BACKENDS).
#
# {dispatch}Type.cpp
#   - The primary function of this file is to register all of the
#     implementations for the given dispatch key to the dispatcher,
#     so they are available for use in PyTorch.  If dispatch is
#     None, we generate schema (def) registrations and catchall
#     registrations.
#   - The secondary function of this file is to generate a wrapper
#     around functions.  In CPUType these wrappers do nothing
#     (and should be removed), but in other cases they handle
#     DeviceGuard. A small extra benefit of wrappers is they
#     are not overloaded, so they can be used in the registration
#     API without having to disambiguate which overload you want
#     (as would be the case if you directly registered native::
#     functions).
#
# {dispatch}Type.h
#   - In principle, this file shouldn't exist at all; historically,
#     it existed so that we could directly access these functions
#     outside of the registration API for the implementation of
#     static dispatch.  Should be deleted now!
#
# This function is also used for a secondary purpose: the registration
# logic is also reused to implement per-operator registration.
def compute_type_method(
    dispatch: Optional[str], *,
    target: Target,
    # Selector object to determine which operators to generate
    # registration code for.
    selector: SelectiveBuilder,
    # Only valid for generating registrations.  If True, only generate
    # def() invocations (for schema registration); do not generate
    # any impl() invocations for, e.g., catch-all kernels
    def_only: bool = False
) -> Callable[[NativeFunction], Optional[str]]:

    if def_only:
        assert target is Target.REGISTRATION and dispatch is None

    @with_native_function
    def func(f: NativeFunction) -> Optional[str]:
        if dispatch is not None:
            if f.dispatch is None or dispatch not in f.dispatch:
                return None
        else:
            if f.dispatch is not None and target is not Target.REGISTRATION:
                return None

        op_name = f"aten::{f.func.name}"
        if target is Target.REGISTRATION and not selector.is_operator_selected(op_name):
            return None

        name = native.name(f.func)
        returns_type = native.returns_type(f.func.returns)
        args = native.arguments(f.func)
        args_str = ', '.join(map(str, args))
        dispatch_to_all_backends = dispatch is None or dispatch in KEYWORD_ALL_BACKENDS

        if target is Target.DECLARATION:
            return f"{returns_type} {name}({args_str});"
        elif target is Target.DEFINITION:
            if f.dispatch is None:
                cpp_name = cpp.name(f.func)
                impl_name = f"at::native::{cpp_name}"
            else:
                assert dispatch is not None
                impl_name = f"at::native::{f.dispatch[dispatch]}"

            args_exprs_str = ', '.join(map(lambda a: a.name, args))

            return_kw = "    return "

            cuda_guard = ""
            if dispatch_to_all_backends or 'CUDA' in dispatch or 'Vulkan' == dispatch:  # type: ignore
                self_args = (a for a in f.func.arguments if a.name == "self")

                # There is precedence for which argument we use to do
                # device guard.  This describes the precedence order.
                candidate_args = itertools.chain(self_args, f.func.out_arguments, f.func.arguments)

                # Only tensor like arguments are eligible
                device_of = next((f'{a.name}' for a in candidate_args if a.type.is_tensor_like()), None)

                has_tensor_options = any(isinstance(a.argument, TensorOptionsArguments) for a in args)

                if local.use_c10_dispatcher() == UseC10Dispatcher.full:
                    cuda_guard_from_tensor_options = """\
    const DeviceGuard device_guard(device_or_default(device));
"""
                else:
                    assert local.use_c10_dispatcher() in [UseC10Dispatcher.with_codegenerated_unboxing_wrapper,
                                                          UseC10Dispatcher.hacky_wrapper_for_legacy_signatures]
                    cuda_guard_from_tensor_options = """\
    const DeviceGuard device_guard(options.device());
"""

                # TODO: There is probably a simpler version of this that
                # works just as well.
                if f.device_guard and (dispatch_to_all_backends or 'Vulkan' == dispatch) and has_tensor_options:
                    cuda_guard = cuda_guard_from_tensor_options
                elif f.device_guard and dispatch is not None and 'CUDA' in dispatch and has_tensor_options:
                    cuda_guard = f"""\
    globalContext().lazyInitCUDA();
    {cuda_guard_from_tensor_options}
"""
                elif f.device_guard and device_of is not None:
                    cuda_guard = f"""\
    const OptionalDeviceGuard device_guard(device_of({device_of}));
"""
                else:
                    cuda_guard = """\
    // DeviceGuard omitted
"""

            return f"""\
{returns_type} {name}({args_str}) {{
{cuda_guard}{return_kw}{impl_name}({args_exprs_str});
}}
"""

        elif target is Target.REGISTRATION:
            dispatcher_sig = DispatcherSignature.from_schema(f.func)

            if dispatch_to_all_backends:
                type_name = f'TypeDefault::{name}'
            else:
                type_name = f'{dispatch}Type::{name}'

            # def registration only happens in TypeDefault
            def_registration = ""
            if dispatch is None:
                def_registration = f'm.def({cpp_string(str(f.func))});\n'

            impl_registration = ""
            if not def_only and not f.manual_kernel_registration and (dispatch is not None or f.dispatch is None):
                # Figure out which signature the function is
                if local.use_c10_dispatcher() is UseC10Dispatcher.full:
                    payload = f"TORCH_FN({type_name})"
                elif local.use_c10_dispatcher() is UseC10Dispatcher.hacky_wrapper_for_legacy_signatures:
                    payload = "c10::impl::hacky_wrapper_for_legacy_signatures<" \
                        f"{dispatcher_sig.type()}>(TORCH_FN({type_name}))"

                else:
                    assert local.use_c10_dispatcher() is UseC10Dispatcher.with_codegenerated_unboxing_wrapper
                    payload = f"torch::CppFunction::makeUnboxedOnly(&{type_name})"

                # Annotate it with dispatch information if necessary
                #
                # NB: In the ordinary, TypeDerived code generation work flow, specification
                # of the backend is handled by the enclosing block, so the torch::dispatch
                # invocation here is strictly unnecessary.  However, in the fbcode mobile
                # only workflow using per-op registration, these registrations will get dumped
                # in a TORCH_LIBRARY_FRAGMENT that does not have an ambient backend.  So
                # the torch::dispatch specification here is important!  See
                # Note [Redundancy in registration code is OK] for how we handle redundant info.
                if dispatch is not None:
                    payload = f"torch::dispatch(DispatchKey::{dispatch},\n{payload})\n"

                impl_registration = f'm.impl("{f.func.name}",\n{payload});\n'

            return f"{def_registration}{impl_registration}"
        else:
            assert_never(target)

    return func

# Generates Function.cpp and Function.h.  These files provide the
# functional public C++ API, and the scaffolding to call into
# the dispatcher from these functions.  See also compute_tensor_method.
def compute_function(*, target: Target) -> Callable[[NativeFunction], Optional[str]]:
    @with_native_function
    def go(f: NativeFunction) -> Optional[str]:
        if f.manual_kernel_registration:
            return None
        if Variant.function not in f.variants:
            return None

        name = cpp.name(f.func)

        sig_group = CppSignatureGroup.from_schema(f.func, method=False)

        if target is Target.DECLARATION:
            result = f"CAFFE2_API {sig_group.signature.decl()};\n"
            if sig_group.faithful_signature is not None:
                result += f"CAFFE2_API {sig_group.faithful_signature.decl()};\n"
            return result

        assert target is Target.DEFINITION

        def generate_defn(sig: CppSignature) -> str:
            dispatcher_sig = DispatcherSignature.from_schema(f.func)

            dispatcher_exprs = dispatcher.cpparguments_exprs(sig.argument_packs())
            dispatcher_exprs_str = ', '.join(map(lambda a: a.expr, dispatcher_exprs))

            return f"""
// aten::{f.func}
{sig.defn()} {{
    static auto op = c10::Dispatcher::singleton()
        .findSchemaOrThrow("aten::{f.func.name.name}", "{f.func.name.overload_name}")
        .typed<{dispatcher_sig.type()}>();
    return op.call({dispatcher_exprs_str});
}}
"""

        result = generate_defn(sig_group.signature)
        if sig_group.faithful_signature is not None:
            if local.use_c10_dispatcher().dispatcher_uses_new_style():
                result += generate_defn(sig_group.faithful_signature)

        return result

    return go

# Generates TensorBody.h (sic) and TensorMethods.cpp.  These files provide the
# object-oriented (method-based) public C++ API, and the scaffolding to call into
# the dispatcher from these functions.  See also compute_function.
def compute_tensor_method(*, target: Target) -> Callable[[NativeFunction], Optional[str]]:
    @with_native_function
    def go(f: NativeFunction) -> Optional[str]:
        if Variant.method not in f.variants:
            return None

        assert not f.func.is_out_fn()
        assert len(f.func.arguments) > 0
        assert sum(a.name == 'self' for a in f.func.arguments) == 1

        name = cpp.name(f.func)

        sig_group = CppSignatureGroup.from_schema(f.func, method=True)

        if target is Target.DECLARATION:
            result = f"{sig_group.signature.decl()} const;\n"
            if sig_group.faithful_signature is not None:
                result += f"{sig_group.faithful_signature.decl()} const;\n"
            return result

        assert target is Target.DEFINITION

        def generate_defn(sig: CppSignature) -> str:
            dispatcher_sig = DispatcherSignature.from_schema(f.func)

            dispatcher_exprs = dispatcher.cpparguments_exprs(sig.argument_packs())
            dispatcher_exprs_str = ', '.join(map(lambda a: a.expr, dispatcher_exprs))

            return f"""
// aten::{f.func}
{sig.defn(prefix="Tensor::")} const {{
    static auto op = c10::Dispatcher::singleton()
        .findSchemaOrThrow("aten::{f.func.name.name}", "{f.func.name.overload_name}")
        .typed<{dispatcher_sig.type()}>();
    return op.call({dispatcher_exprs_str});
}}
"""

        result = generate_defn(sig_group.signature)
        if sig_group.faithful_signature is not None:
            result += generate_defn(sig_group.faithful_signature)

        return result

    return go

# Generates ATenOpList.cpp, a runtime accessible list of all aten
# operators.
# TODO: This was historically used to help some JIT interop code
# figure out whether or not to treat aten namespace'd operators
# one way or another, we should reevaluate if this is actually needed.
@with_native_function
def compute_aten_op(f: NativeFunction) -> str:
    return f'{{"aten::{f.func.name.name}", "{f.func.name.overload_name}"}},'

# Generates NativeFunctions.h, a list of forward declarations of all
# actual kernel definitions we keep in aten/src/ATen/native/
@with_native_function
def compute_native_function_declaration(f: NativeFunction) -> List[str]:
    if f.dispatch is None:
        ns = [cpp.name(f.func)]
    else:
        ns = list(f.dispatch.values())

    rs = []
    # Sometimes a function name shows up multiple times; only generate
    # it once!
    seen = set()
    for n in ns:
        if n in seen:
            continue
        if "legacy::" in n:
            continue
        seen.add(n)
        returns_type = native.returns_type(f.func.returns)
        args = native.arguments(f.func)
        rs.append(f"CAFFE2_API {returns_type} {n}({', '.join(map(lambda a: a.str_with_default(), args))});")

    return rs

# Generates BackendSelectRegister.cpp, a series of kernels which provide
# specialized computation of dispatch key for operator signatures which cannot
# be easily done automatically using templating.
def compute_backend_select(*, target: Target) -> Callable[[NativeFunction], Optional[str]]:
    @with_native_function
    def go(f: NativeFunction) -> Optional[str]:
        if str(f.func.name.name).endswith('_like') or str(f.func.name.name).startswith('new_'):
            return None

        name = native.name(f.func)
        native_sig = NativeSignature.from_schema(f.func)

        if not any(isinstance(a.argument, TensorOptionsArguments) for a in native_sig.arguments()):
            return None

        native_tensor_args = [
            a for a in native_sig.arguments()
            if isinstance(a.argument, Argument) and a.argument.type.is_tensor_like()
        ]

        dispatcher_sig = DispatcherSignature.from_schema(f.func)

        sig: Union[NativeSignature, DispatcherSignature]
        if local.use_c10_dispatcher().dispatcher_uses_new_style():
            sig = dispatcher_sig
            dispatcher_exprs = dispatcher_sig.exprs()
            dispatch_key = "c10::computeDispatchKey(dtype, layout, device)"
        else:
            sig = native_sig
            dispatcher_exprs = native_sig.dispatcher_exprs()
            dispatch_key = "options.computeDispatchKey()"

        if target is Target.DEFINITION:
            # I don't think there's actually a good reason to generate
            # these two cases differently
            # The first case could probably be improved though- it calls dispatchTypeId(),
            # which looks at TLS dispatch keys- there should not be any by the time we reach backend select.
            if native_tensor_args:
                tensor_args = ', '.join(a.name for a in native_tensor_args)
                compute_dk = f"""\
DispatchKeySet _dk_set = c10::DispatchKeySet({dispatch_key}) | c10::detail::multi_dispatch_key_set({tensor_args});
  DispatchKeySet _dk_mask = c10::DispatchKeySet(DispatchKeySet::FULL_AFTER, DispatchKey::BackendSelect);
  DispatchKey _dk = c10::impl::dispatchTypeId(_dk_set, _dk_mask);"""
            else:
                compute_dk = f"DispatchKey _dk = {dispatch_key};"
            return f"""\
// aten::{f.func}
{sig.defn(name)} {{
  static auto op = c10::Dispatcher::singleton()
    .findSchemaOrThrow("aten::{f.func.name.name}", "{f.func.name.overload_name}")
    .typed<{dispatcher_sig.type()}>();
  {compute_dk}
  return op.callWithDispatchKey(_dk, {', '.join(a.expr for a in dispatcher_exprs)});
}}
"""
        elif target is Target.REGISTRATION:
            if local.use_c10_dispatcher() is UseC10Dispatcher.full:
                return f"""m.impl("aten::{f.func.name}", TORCH_FN({name}));"""
            elif local.use_c10_dispatcher() is UseC10Dispatcher.hacky_wrapper_for_legacy_signatures:
                return f"""m.impl("aten::{f.func.name}",
          c10::impl::hacky_wrapper_for_legacy_signatures<{dispatcher_sig.type()}>(
            TORCH_FN({name})));"""
            else:
                assert local.use_c10_dispatcher() is UseC10Dispatcher.with_codegenerated_unboxing_wrapper
                return f"""m.impl_UNBOXED("aten::{f.func.name}", {name});"""
        elif target is Target.DECLARATION:
            raise AssertionError()
        else:
            assert_never(target)
    return go

# ~~~~~~~~~~~~~~~~~~~~~~~~~~~~~~~~~~~~~~~~~~~~~~~~~~~~~~~~~~~~~~~~~~~ #
#
#                       YAML CODE GENERATION
#
# ~~~~~~~~~~~~~~~~~~~~~~~~~~~~~~~~~~~~~~~~~~~~~~~~~~~~~~~~~~~~~~~~~~~ #

def dict_representer(dumper: Any, data: Any) -> Any:
    return dumper.represent_dict(data.items())

def format_yaml(data: object) -> str:
    noalias_dumper = yaml.dumper.SafeDumper
    noalias_dumper.ignore_aliases = lambda self, data: True  # type: ignore
    # Support serializing OrderedDict
    noalias_dumper.add_representer(OrderedDict, dict_representer)  # type: ignore
    # Some yaml parsers (e.g. Haskell's) don't understand line breaks.
    # width=float('Inf') turns off optional line breaks and improves
    # the portability of the outputted yaml.
    return yaml.dump(data, default_flow_style=False, Dumper=noalias_dumper, width=float('Inf'))  # type: ignore

# For some reason, some defaults we write to YAML are written as native
# YAML objects, rather than doing them uniformly as strings.  This
# function detects those cases and converts them into native Python
# objects.
def pythonify_default(s: str) -> object:
    if s == 'true':
        return True
    elif s == 'false':
        return False

    try:
        return int(s)
    except ValueError:
        try:
            return float(s)
        except ValueError:
            return s

# What is a dynamic type?  Over time, the semantic meaning of
# dynamic type has degraded to meaninglessness (in the old days,
# it captured dtype-ness of types, but that has gone away with
# the removal of TH).  These days, it's mostly the same thing as
# the C++ API argument type, except that Tensor and Tensor?
# arguments simply present as Tensor.
#
# TODO: Get rid of dynamic_type, after getting tools/autograd
# to use the new codegen framework
def dynamic_type(t: Type) -> str:
    if isinstance(t, OptionalType):
        return dynamic_type(t.elem)
    # Note we don't use t.is_tensor_like() here because it would
    # also include Tensor[]
    if str(t) == 'Tensor':
        return 'Tensor'
    return cpp.argumenttype_type(t, mutable=False)

def compute_method_of_yaml(variants: Set[Variant]) -> List[str]:
    # This is written out explicitly to ensure that Tensor and
    # namespace are put into the list in the right order
    method_of = ['Type']
    if Variant.method in variants:
        method_of.append('Tensor')
    if Variant.function in variants:
        method_of.append('namespace')
    return method_of

def compute_returns_yaml(f: NativeFunction) -> Tuple[List[Dict[str, str]], Dict[str, str]]:
    # Note [name and field_name]
    # ~~~~~~~~~~~~~~~~~~~~~~~~~~
    # To understand name_to_field_name, we must first talk about this
    # schema:
    #
    #   lstsq.X(Tensor self, Tensor A, *, Tensor(a!) X, Tensor(b!) qr) -> (Tensor(a!) solution, Tensor(b!) QR)
    #
    # There is something very odd about this schema: it is an out
    # variant of the function (that is to say, it will convert into
    # at::lstsq_out() in the C++ API), but the names of the output
    # return arguments don't match the keyword argument names of
    # the inputs.  It TURNS OUT that in this situation, the historical
    # Declarations.yaml we want to output is this (abbreviated to
    # only show relevant fields):
    #
    #   arguments:
    #     ...
    #   - field_name: solution
    #     name: X
    #   - field_name: QR
    #     name: qr
    #     ...
    #
    #   returns:
    #   - field_name: solution
    #     name: X
    #   - field_name: QR
    #     name: qr
    #
    # The name of the return fields is stored in 'field_name', and the
    # name of the arguments is stored in 'name'.  So when we process
    # arguments, we need a way to get at the corresponding return.  At
    # the moment, this is most conveniently done by constructing a
    # mapping from name (the argument concept) to field_name (the
    # return concept) while processing return arguments, since we don't
    # directly maintain this correspondence in the modeling of function
    # schema itself.
    #
    # See also https://github.com/pytorch/pytorch/issues/43114
    name_to_field_name: Dict[str, str] = {}

    # Compute the returns field of the YAML entry
    returns = []
    for i, r in enumerate(f.func.returns):
        # If we have an inplace function, the return argument is
        # implicitly named self.
        # TODO: Consider incorporating this into the data model
        if f.func.name.name.inplace:
            assert i == 0, "illegal inplace function with multiple returns"
            name = 'self'
        # If we are out function, the name is the name of the
        # corresponding output function (r.name will get recorded
        # in field_name later.)
        elif f.func.is_out_fn():
            name = f.func.out_arguments[i].name
        # If the return argument is explicitly named...
        elif r.name:
            name_conflict = any(r.name == a.name for a in f.func.schema_order_arguments())
            if name_conflict and not f.func.is_out_fn():
                name = f'{r.name}_return'
            else:
                name = r.name
        # If there is no explicit name, we just name the output result,
        # unless it's a multi-return, in which case it's result0,
        # result1, etc (zero-indexed)
        else:
            name = 'result' if len(f.func.returns) == 1 else f'result{i}'

        ret = {
            'dynamic_type': dynamic_type(r.type),
            'name': name,
            'type': cpp.return_type(r),
        }

        if r.name:
            # See Note [name and field_name]
            ret['field_name'] = r.name
            if f.func.is_out_fn():
                name_to_field_name[f.func.out_arguments[i].name] = r.name

        returns.append(ret)

    return returns, name_to_field_name

# arguments in yaml roughly corresponds to the public C++ API
def compute_cpp_argument_yaml(cpp_a: CppArgument, *, schema_order: bool, kwarg_only_set: Set[str],
                              out_arg_set: Set[str], name_to_field_name: Dict[str, str]) -> object:
    if isinstance(cpp_a.argument, TensorOptionsArguments):
        arg: Dict[str, object] = {
            'annotation': None,
            'dynamic_type': 'TensorOptions',
            'is_nullable': False,
            'name': cpp_a.name,
            'type': cpp_a.type,
            'kwarg_only': True,
        }
        if cpp_a.default is not None:
            arg['default'] = cpp_a.default
        return arg
    elif isinstance(cpp_a.argument, ThisArgument):
        raise AssertionError()
    elif isinstance(cpp_a.argument, Argument):
        return compute_argument_yaml(
            cpp_a.argument, schema_order=schema_order,
            kwarg_only_set=kwarg_only_set, out_arg_set=out_arg_set, name_to_field_name=name_to_field_name)

def compute_argument_yaml(a: Argument, *, schema_order: bool, kwarg_only_set: Set[str],
                          out_arg_set: Set[str], name_to_field_name: Dict[str, str]) -> object:
    arg: Dict[str, object] = {
        'annotation': str(a.annotation) if a.annotation else None,
        'dynamic_type': dynamic_type(a.type),
        'is_nullable': a.type.is_nullable(),
        'name': a.name,
        'type': cpp.argument_type(a),
    }
    if a.default is not None:
        arg['default'] = pythonify_default(cpp.default_expr(a.default, a.type))
    if a.name in kwarg_only_set:
        arg['kwarg_only'] = True
    if a.name in out_arg_set:
        arg['output'] = True
        arg['allocate'] = True
        # See Note [name and field_name]
        if a.name in name_to_field_name:
            arg['field_name'] = name_to_field_name[a.name]
    # Historically, booleans don't get their size recorded, because it
    # is already built into the cpp type (e.g., std::array<bool, 4>)
    l = a.type.is_list_like()
    if l is not None and l.size is not None and str(l.elem) != 'bool':
        arg['size'] = l.size
    return arg

@with_native_function
def compute_declaration_yaml(f: NativeFunction) -> object:
    returns, name_to_field_name = compute_returns_yaml(f)

    # These sets are used to conveniently test if an argument is a
    # kwarg-only or out argument
    kwarg_only_set = set(a.name for a in f.func.kwarg_only_arguments)
    out_arg_set = set(a.name for a in f.func.out_arguments)

    sig_group = CppSignatureGroup.from_schema(f.func, method=False)
    cpp_args = sig_group.signature.arguments()
    arguments = [
        compute_cpp_argument_yaml(
            cpp_a, schema_order=False,
            kwarg_only_set=kwarg_only_set, out_arg_set=out_arg_set, name_to_field_name=name_to_field_name)
        for cpp_a in cpp_args
    ]

    schema_order_jit_arguments = list(f.func.schema_order_arguments())

    schema_order_arguments = [
        compute_argument_yaml(
            a, schema_order=True,
            kwarg_only_set=kwarg_only_set, out_arg_set=out_arg_set, name_to_field_name=name_to_field_name)
        for a in schema_order_jit_arguments
    ]

    cpp_schema_order_types = [cpp.argument(a).type for a in schema_order_jit_arguments]
    cpp_returns = cpp.returns_type(f.func.returns)
    schema_order_cpp_signature = f"{cpp_returns} ({', '.join(cpp_schema_order_types)})"

    is_factory_method = any(isinstance(a.argument, TensorOptionsArguments) for a in cpp_args) \
        and Variant.method not in f.variants

    return OrderedDict([
        ('name', cpp.name(f.func)),
        ('operator_name', str(f.func.name.name)),
        ('overload_name', str(f.func.name.overload_name)),
        ('use_c10_dispatcher', f.use_c10_dispatcher.name),
        ('manual_kernel_registration', f.manual_kernel_registration),
        ('category_override', f.category_override if f.category_override is not None else ''),
        ('matches_jit_signature', True),
        ('schema_string', f'aten::{f.func}'),
        ('arguments', arguments),
        ('schema_order_cpp_signature', schema_order_cpp_signature),
        ('schema_order_arguments', schema_order_arguments),
        ('method_of', compute_method_of_yaml(f.variants)),
        ('mode', 'native'),
        ('python_module', '' if f.python_module is None else f.python_module),
        ('returns', returns),
        ('inplace', f.func.name.name.inplace),
        ('is_factory_method', is_factory_method),
        # Note [Abstract ATen methods]
        # ~~~~~~~~~~~~~~~~~~~~~~~~~~~~
        # An abstract ATen method is one whose dispatch differs between
        # types.  These are implemented in derived types (with a
        # standard (throwing) definition in Type).  A concrete ATen
        # method is one which has the same dispatch for all types;
        # we just implement it in the base Type.  This is exposed
        # in Declarations.yaml via a field named 'abstract'.
        #
        # Although this is what we have historically exposed, it is
        # actually not all that useful for end users, who are also interested
        # whether or not there is an explicit entry in derivatives.yaml
        # for the entry or not (as this affects whether or not the operation is
        # overrideable or not.)  Once this all gets cleaned up, this
        # property will be obsolete.
        ('abstract', f.dispatch is not None),
        ('device_guard', f.device_guard),
        ('with_gil', False),
        ('deprecated', False),
        ('has_math_kernel', f.dispatch is not None and 'Math' in f.dispatch),
    ])

@with_native_function
def compute_registration_declarations(f: NativeFunction) -> str:
    name = dispatcher.name(f.func)
    returns_type = dispatcher.returns_type(f.func.returns)
    args = dispatcher.arguments(f.func)
    args_str = ', '.join(map(str, args))
    comment_data : Dict[str, str] = {
        'schema': f'aten::{f.func}',
        'dispatch': str(f.dispatch is not None),
        'default': str(f.dispatch is not None and any(k in f.dispatch for k in KEYWORD_ALL_BACKENDS))
    }
    return f"""{returns_type} {name}({args_str}); // {json.dumps(comment_data)}
"""

# ~~~~~~~~~~~~~~~~~~~~~~~~~~~~~~~~~~~~~~~~~~~~~~~~~~~~~~~~~~~~~~~~~~~ #
#
#                           RUN IT ALL
#
# ~~~~~~~~~~~~~~~~~~~~~~~~~~~~~~~~~~~~~~~~~~~~~~~~~~~~~~~~~~~~~~~~~~~ #

@functools.lru_cache(maxsize=None)
def _read_template(template_fn: str) -> CodeTemplate:
    return CodeTemplate.from_file(template_fn)

# A small abstraction for writing out generated files and keeping track
# of what files have been written (so you can write out a list of output
# files)
class FileManager:
    install_dir: str
    template_dir: str
    dry_run: bool
    filenames: Set[str]

    def __init__(self, install_dir: str, template_dir: str, dry_run: bool) -> None:
        self.install_dir = install_dir
        self.template_dir = template_dir
        self.filenames = set()
        self.dry_run = dry_run

    def _write_if_changed(self, filename: str, contents: str) -> None:
        old_contents: Optional[str]
        try:
            with open(filename, 'r') as f:
                old_contents = f.read()
        except IOError:
            old_contents = None
        if contents != old_contents:
            with open(filename, 'w') as f:
                f.write(contents)

    def write_with_template(self, filename: str, template_fn: str,
                            env_callable: Callable[[], Union[str, Dict[str, object]]]) -> None:
        filename = '{}/{}'.format(self.install_dir, filename)
        assert filename not in self.filenames, "duplicate file write {filename}"
        self.filenames.add(filename)
        if not self.dry_run:
            env = env_callable()
            if isinstance(env, dict):
                # TODO: Update the comment reference to the correct location
                comment = "@" + "generated by aten/src/ATen/gen.py"
                comment += " from {}".format(os.path.basename(template_fn))
                env['generated_comment'] = comment
                template = _read_template(os.path.join(self.template_dir, template_fn))
                self._write_if_changed(filename, template.substitute(env))
            elif isinstance(env, str):
                self._write_if_changed(filename, env)
            else:
                assert_never(env)


    def write(self, filename: str, env_callable: Callable[[], Union[str, Union[str, Dict[str, object]]]]) -> None:
        self.write_with_template(filename, filename, env_callable)

    def write_outputs(self, filename: str) -> None:
        """Write a file containing the list of all outputs which are
        generated by this script."""
        self._write_if_changed(
            filename,
            ''.join(name + ";" for name in sorted(self.filenames)))

def get_custom_build_selector(
        provided_op_registration_allowlist: Optional[List[str]],
        op_selection_yaml_path: Optional[str]) -> SelectiveBuilder:
    assert not (
        provided_op_registration_allowlist is not None and
        op_selection_yaml_path is not None), (
            "Both provided_op_registration_allowlist and " +
            "op_selection_yaml_path can NOT be provided at the " +
            "same time.")

    op_registration_allowlist: Optional[Set[str]] = None
    if provided_op_registration_allowlist is not None:
        op_registration_allowlist = set(provided_op_registration_allowlist)

    if op_registration_allowlist is not None:
        selector = SelectiveBuilder.from_legacy_op_registration_allow_list(
            op_registration_allowlist,
            True,
            False,
        )
    elif op_selection_yaml_path is not None:
        selector = SelectiveBuilder.from_yaml_path(op_selection_yaml_path)
    else:
        selector = SelectiveBuilder.get_nop_selector()

    return selector

def main() -> None:
    parser = argparse.ArgumentParser(description='Generate ATen source files')
    parser.add_argument(
        '-s',
        '--source-path',
        help='path to source directory for ATen',
        default='aten/src/ATen')
    parser.add_argument(
        '-o',
        '--output-dependencies',
        help='output a list of dependencies into the given file and exit')
    parser.add_argument(
        '-d', '--install_dir', help='output directory',
        default='build/aten/src/ATen')
    parser.add_argument(
        '--rocm',
        action='store_true',
        help='reinterpret CUDA as ROCm/HIP and adjust filepaths accordingly')
    # TODO: remove this, we should just unconditionally generate Vulkan
    parser.add_argument(
        '--vulkan',
        action='store_true',
        help='Generate Vulkan backend functions')
    # TODO: --op_registration_whitelist will be removed when all call-sites
    # for gen.py are moved over to using the operator YAML file for mobile
    # custom build.
    parser.add_argument(
        '--op_registration_whitelist',
        nargs='*',
        help='filter op registrations by the whitelist (if set); '
             'each item is `namespace`::`operator name` without overload name; '
             'e.g.: aten::empty aten::conv2d ...')
    parser.add_argument(
        '--op_selection_yaml_path',
        help='Provide a path to the operator selection (for custom build) YAML '
             'that contains the information about the set of selected operators '
             'and their categories (training, ...). Each operator is either a '
             'full operator name with overload or just a bare operator name. '
             'The operator names also contain the namespace prefix (e.g. aten::)')
    parser.add_argument(
        '--backend_whitelist',
        nargs='*',
        help='filter dispatch backend by the whitelist (if set), '
             'e.g.: CPU CUDA QuantizedCPU ...')
    parser.add_argument(
        '--force_schema_registration',
        action='store_true',
        help='force it to generate schema-only registrations for all ops, including'
             'those that are not listed on --op_registration_whitelist')
    options = parser.parse_args()

    selector = get_custom_build_selector(
        options.op_registration_whitelist,
        options.op_selection_yaml_path,
    )

    native_functions = parse_native_yaml(os.path.join(options.source_path, 'native/native_functions.yaml'))

    pre_grouped_native_functions: Dict[FunctionSchema, Dict[SchemaKind, NativeFunction]]
    pre_grouped_native_functions = defaultdict(dict)
    for f in native_functions:
        d = pre_grouped_native_functions[f.func.signature()]
        assert f.func.kind() not in d
        d[f.func.kind()] = f
    grouped_native_functions = list(map(NativeFunctionGroup.from_dict, pre_grouped_native_functions.values()))
    # NB: At the moment, grouped_native_functions isn't used by anything,
    # this code lives here to help potential future consumers; for a live
    # example see https://github.com/pytorch/pytorch/pull/45277

    template_dir = os.path.join(options.source_path, "templates")

    # NB: It is mandatory to NOT use os.path.join here, as the install directory
    # will eventually be ingested by cmake, which does not respect Windows style
    # path slashes.  If you switch this to use os.path.join, you'll get an error
    # like:
    #
    #   Syntax error in cmake code when parsing string
    #
    #     C:/Jenkins/workspace/pytorch-builds/pytorch-win-ws2016-cuda9-cudnn7-py3-build/build/aten/src/ATen\core/TensorMethods.h
    #
    #   Invalid character escape '\c'.
    core_install_dir = f'{options.install_dir}/core'
    pathlib.Path(core_install_dir).mkdir(parents=True, exist_ok=True)

    def make_file_manager(install_dir: str) -> FileManager:
        return FileManager(install_dir=install_dir, template_dir=template_dir, dry_run=options.output_dependencies)

    core_fm = make_file_manager(core_install_dir)
    cpu_fm = make_file_manager(options.install_dir)
    cuda_fm = make_file_manager(options.install_dir)

    extra_cuda_headers = '''\
#include <ATen/DeviceGuard.h>
#include <ATen/cuda/ATenCUDAGeneral.h>
#include <ATen/cuda/CUDADevice.h>
#include <ATen/cuda/CUDAContext.h>'''
    if options.rocm:
        extra_cuda_headers = '''\
#include <ATen/DeviceGuard.h>
#include <ATen/hip/ATenHIPGeneral.h>
#include <ATen/hip/HIPDevice.h>
#include <ATen/hip/HIPContext.h>'''

    backends = ["CPU", "SparseCPU", "MkldnnCPU", "CUDA", "SparseCUDA", "QuantizedCPU", "QuantizedCUDA"]
    if options.vulkan:
        backends.append("Vulkan")
    if options.backend_whitelist:
        backends = [b for b in backends if b in options.backend_whitelist]

    for dispatch in backends:
        h_template = 'TypeDerived.h'
        cpp_template = 'TypeDerived.cpp'
        # TODO: delete this special case
        if 'Sparse' in dispatch:
            cpp_template = 'SparseTypeDerived.cpp'

        fm = cuda_fm if 'CUDA' in dispatch else cpu_fm

        fm.write_with_template(f'{dispatch}Type.h', h_template, lambda: {
            'Type': f'{dispatch}Type',
            'extra_cuda_headers': extra_cuda_headers if 'CUDA' in dispatch else '',  # TODO: remove this
            'type_derived_method_declarations': list(mapMaybe(
                compute_type_method(dispatch, target=Target.DECLARATION, selector=selector),
                native_functions
            )),
        })
        fm.write_with_template(f'{dispatch}Type.cpp', cpp_template, lambda: {
            'Type': f'{dispatch}Type',
            # TODO: remove this
            'extra_cuda_headers': extra_cuda_headers if 'CUDA' in dispatch else '',
            # TODO: remove this
            'storage_tensor_headers': '#include <c10/core/TensorImpl.h>',
            # TODO: remove this
            'Generator': 'CUDAGeneratorImpl' if 'CUDA' in dispatch else 'CPUGeneratorImpl',
            'legacy_th_headers':
                '#include <ATen/LegacyTHFunctionsCPU.h>' if dispatch == "CPU" else
                '#include <ATen/LegacyTHFunctionsCUDA.h>' if dispatch == "CUDA" else
                '',
            'Backend': dispatch,
            'type_derived_method_definitions': list(mapMaybe(
                compute_type_method(dispatch, target=Target.DEFINITION, selector=selector),
                native_functions
            )),
            'function_registrations': list(mapMaybe(
                compute_type_method(
                    dispatch, target=Target.REGISTRATION, selector=selector),
                native_functions
            )),
        })
        del fm

    cpu_fm.write('TypeDefault.h', lambda: {
        'type_method_declarations':
        list(mapMaybe(
            compute_type_method(None, target=Target.DECLARATION, selector=selector),
            native_functions)) +
        list(mapMaybe(
            compute_type_method('Math', target=Target.DECLARATION, selector=selector),
            native_functions)) +
        list(mapMaybe(
            compute_type_method('DefaultBackend', target=Target.DECLARATION, selector=selector),
            native_functions)),
    })
    cpu_fm.write('TypeDefault.cpp', lambda: {
        'type_method_definitions':
        list(mapMaybe(
            compute_type_method(None, target=Target.DEFINITION, selector=selector),
            native_functions)) +
        list(mapMaybe(
            compute_type_method('Math', target=Target.DEFINITION, selector=selector),
            native_functions)) +
        list(mapMaybe(
            compute_type_method('DefaultBackend', target=Target.DEFINITION, selector=selector),
            native_functions)),

        'function_registrations': list(mapMaybe(
<<<<<<< HEAD
            compute_type_method(None, target=Target.REGISTRATION, selector=selector),
            native_functions)),
=======
            compute_type_method(None, target=Target.REGISTRATION, op_registration_whitelist=op_registration_whitelist),
            native_functions)) + list(mapMaybe(
                compute_type_method('Math', target=Target.REGISTRATION, op_registration_whitelist=op_registration_whitelist),
                native_functions)),
>>>>>>> 495070b3

        'default_backend_function_registrations': list(mapMaybe(
            compute_type_method('DefaultBackend', target=Target.REGISTRATION, selector=selector),
            native_functions)),
<<<<<<< HEAD

        'math_function_registrations': list(mapMaybe(
            compute_type_method('Math', target=Target.REGISTRATION, selector=selector),
            native_functions)),
=======
>>>>>>> 495070b3
    })
    cpu_fm.write('Functions.h', lambda: {
        'function_declarations': list(mapMaybe(compute_function(target=Target.DECLARATION), native_functions)),
    })
    cpu_fm.write('Functions.cpp', lambda: {
        'function_definitions': list(mapMaybe(compute_function(target=Target.DEFINITION), native_functions)),
    })
    core_fm.write('TensorBody.h', lambda: {
        'tensor_method_declarations': list(mapMaybe(compute_tensor_method(target=Target.DECLARATION), native_functions)),
    })
    core_fm.write('TensorMethods.cpp', lambda: {
        'tensor_method_definitions': list(mapMaybe(compute_tensor_method(target=Target.DEFINITION), native_functions)),
    })
    core_fm.write('ATenOpList.cpp', lambda: {
        'aten_ops': list(mapMaybe(compute_aten_op, native_functions)),
    })
    cpu_fm.write('NativeFunctions.h', lambda: {
        'native_function_declarations': list(concatMap(compute_native_function_declaration, native_functions)),
    })
    cpu_fm.write('BackendSelectRegister.cpp', lambda: {
        'backend_select_method_definitions':
            list(mapMaybe(compute_backend_select(target=Target.DEFINITION), native_functions)),
        'backend_select_function_registrations':
            list(mapMaybe(compute_backend_select(target=Target.REGISTRATION), native_functions)),
    })

    if options.force_schema_registration:
        def computeSchemaRegister() -> Dict[str, object]:
            schema_registrations = list(mapMaybe(
                compute_type_method(None, target=Target.REGISTRATION, selector=SelectiveBuilder.get_nop_selector(), def_only=True),
                native_functions))
            return {
                'schema_registrations': schema_registrations,
            }
        cpu_fm.write('SchemaRegister.cpp', computeSchemaRegister)

    cpu_fm.write('Declarations.yaml', lambda: format_yaml(list(map(compute_declaration_yaml, native_functions))))
    cpu_fm.write('RegistrationDeclarations.h', lambda: {
        'registration_declarations': list(map(compute_registration_declarations, native_functions)),
    })

    if options.output_dependencies:
        cpu_fm.write_outputs(options.output_dependencies)
        core_fm.write_outputs(f"{options.output_dependencies}-core")
        cuda_fm.write_outputs(f"{options.output_dependencies}-cuda")

if __name__ == '__main__':
    main()<|MERGE_RESOLUTION|>--- conflicted
+++ resolved
@@ -1086,26 +1086,14 @@
             native_functions)),
 
         'function_registrations': list(mapMaybe(
-<<<<<<< HEAD
             compute_type_method(None, target=Target.REGISTRATION, selector=selector),
-            native_functions)),
-=======
-            compute_type_method(None, target=Target.REGISTRATION, op_registration_whitelist=op_registration_whitelist),
             native_functions)) + list(mapMaybe(
-                compute_type_method('Math', target=Target.REGISTRATION, op_registration_whitelist=op_registration_whitelist),
+                compute_type_method('Math', target=Target.REGISTRATION, selector=selector),
                 native_functions)),
->>>>>>> 495070b3
 
         'default_backend_function_registrations': list(mapMaybe(
             compute_type_method('DefaultBackend', target=Target.REGISTRATION, selector=selector),
             native_functions)),
-<<<<<<< HEAD
-
-        'math_function_registrations': list(mapMaybe(
-            compute_type_method('Math', target=Target.REGISTRATION, selector=selector),
-            native_functions)),
-=======
->>>>>>> 495070b3
     })
     cpu_fm.write('Functions.h', lambda: {
         'function_declarations': list(mapMaybe(compute_function(target=Target.DECLARATION), native_functions)),
